--- conflicted
+++ resolved
@@ -68,35 +68,36 @@
         return legacy;
     }
 
-    void setEngineContext(EngineContext* ctx) {
-        g_ctx = ctx;
+void setEngineContext(EngineContext* ctx) {
+    g_ctx = ctx;
     if (g_ctx) {
         g_ctx->inputState = &inputState;
         g_ctx->physicsManager = physicsManager;
         g_ctx->worldMousePosition = {0.0f, 0.0f};
         g_ctx->scaledMousePosition = {0.0f, 0.0f};
-            g_ctx->audio = &g_audioContext;
-<<<<<<< HEAD
-            g_ctx->currentGameState = currentGameState;
-            g_ctx->isGamePaused = isGamePaused;
-            g_ctx->useImGUI = useImGUI;
-            g_ctx->finalRenderScale = finalRenderScale;
-            g_ctx->finalLetterboxOffsetX = finalLetterboxOffsetX;
-            g_ctx->finalLetterboxOffsetY = finalLetterboxOffsetY;
-            g_ctx->globalUIScaleFactor = globalUIScaleFactor;
-            g_ctx->uiPadding = uiPadding;
-            g_ctx->settings = settings;
-            g_ctx->cameraDamping = cameraDamping;
-            g_ctx->cameraStiffness = cameraStiffness;
-            g_ctx->cameraVelocity = cameraVelocity;
-            g_ctx->nextCameraTarget = nextCameraTarget;
-            g_ctx->worldWidth = worldWidth;
-            g_ctx->worldHeight = worldHeight;
-            g_ctx->shaderUniforms = globalShaderUniforms;
-            g_ctx->visibilityMap = globalVisibilityMap;
-            g_ctx->useLineOfSight = useLineOfSight;
-            g_ctx->timerReal = G_TIMER_REAL;
-            g_ctx->timerTotal = G_TIMER_TOTAL;
+        g_ctx->audio = &g_audioContext;
+
+        g_ctx->currentGameState = currentGameState;
+        g_ctx->isGamePaused = isGamePaused;
+        g_ctx->useImGUI = useImGUI;
+        g_ctx->finalRenderScale = finalRenderScale;
+        g_ctx->finalLetterboxOffsetX = finalLetterboxOffsetX;
+        g_ctx->finalLetterboxOffsetY = finalLetterboxOffsetY;
+        g_ctx->globalUIScaleFactor = globalUIScaleFactor;
+        g_ctx->uiScaleFactor = globalUIScaleFactor;
+        g_ctx->uiPadding = uiPadding;
+        g_ctx->settings = settings;
+        g_ctx->cameraDamping = cameraDamping;
+        g_ctx->cameraStiffness = cameraStiffness;
+        g_ctx->cameraVelocity = cameraVelocity;
+        g_ctx->nextCameraTarget = nextCameraTarget;
+        g_ctx->worldWidth = worldWidth;
+        g_ctx->worldHeight = worldHeight;
+        g_ctx->baseShadowExaggeration = BASE_SHADOW_EXAGGERATION;
+        g_ctx->visibilityMap = globalVisibilityMap;
+        g_ctx->useLineOfSight = useLineOfSight;
+        g_ctx->timerReal = G_TIMER_REAL;
+        g_ctx->timerTotal = G_TIMER_TOTAL;
         g_ctx->framesMove = G_FRAMES_MOVE;
         g_ctx->drawDebugInfo = drawDebugInfo;
         g_ctx->drawPhysicsDebug = drawPhysicsDebug;
@@ -106,27 +107,23 @@
         g_ctx->lastMouseClick = lastMouseClick;
         g_ctx->lastMouseButton = lastMouseButton;
         g_ctx->hasLastMouseClick = hasLastClickFlag;
-            g_ctx->lastCollisionA = lastCollisionA;
-            g_ctx->lastCollisionB = lastCollisionB;
-            g_ctx->lastUIFocus = lastUIFocus;
-            g_ctx->lastUIButtonActivated = lastUIButtonActivated;
-            g_ctx->lastLoadingStage = lastLoadingStage;
-            g_ctx->lastLoadingStageSuccess = lastLoadingStageSuccess;
-            // collision log is intentionally kept local; not mirroring to ctx to avoid copies.
-=======
-            g_ctx->uiScaleFactor = globalUIScaleFactor;
-            g_ctx->baseShadowExaggeration = BASE_SHADOW_EXAGGERATION;
-            g_ctx->drawDebugInfo = drawDebugInfo;
-            g_ctx->drawPhysicsDebug = drawPhysicsDebug;
-            if (!g_ctx->shaderUniformsPtr) {
-                g_ctx->shaderUniformsOwned = std::make_unique<shaders::ShaderUniformComponent>(globalShaderUniforms);
-                g_ctx->shaderUniformsPtr = g_ctx->shaderUniformsOwned.get();
-            } else {
-                *g_ctx->shaderUniformsPtr = globalShaderUniforms;
-            }
->>>>>>> 15360064
-        }
-    }
+        g_ctx->lastCollisionA = lastCollisionA;
+        g_ctx->lastCollisionB = lastCollisionB;
+        g_ctx->lastUIFocus = lastUIFocus;
+        g_ctx->lastUIButtonActivated = lastUIButtonActivated;
+        g_ctx->lastLoadingStage = lastLoadingStage;
+        g_ctx->lastLoadingStageSuccess = lastLoadingStageSuccess;
+        // collision log is intentionally kept local; not mirroring to ctx to avoid copies.
+
+        g_ctx->shaderUniforms = globalShaderUniforms;
+        if (!g_ctx->shaderUniformsPtr) {
+            g_ctx->shaderUniformsOwned = std::make_unique<shaders::ShaderUniformComponent>(globalShaderUniforms);
+            g_ctx->shaderUniformsPtr = g_ctx->shaderUniformsOwned.get();
+        } else {
+            *g_ctx->shaderUniformsPtr = globalShaderUniforms;
+        }
+    }
+}
 
     // Get mouse position scaled to virtual resolution so collision works regardless of window size
     
@@ -216,29 +213,17 @@
     std::unordered_map<entt::entity, transform::MasterCacheEntry> getMasterCacheEntityToParentCompMap{};
 
     float globalUIScaleFactor =1.f; // scale factor for UI elements
-<<<<<<< HEAD
-    float& getGlobalUIScaleFactor() { 
+    float& getGlobalUIScaleFactor() {
         if (g_ctx) return g_ctx->globalUIScaleFactor;
         return globalUIScaleFactor; 
     }
     void setGlobalUIScaleFactor(float v) {
         globalUIScaleFactor = v;
-        if (g_ctx) g_ctx->globalUIScaleFactor = v;
+        if (g_ctx) {
+            g_ctx->globalUIScaleFactor = v;
+            g_ctx->uiScaleFactor = v;
+        }
         getEventBus().publish(events::UIScaleChanged{v});
-    }
-
-    bool drawDebugInfo = false, drawPhysicsDebug = false; // set to true to allow debug drawing of transforms
-    void setDrawDebugInfo(bool v) {
-        drawDebugInfo = v;
-        if (g_ctx) g_ctx->drawDebugInfo = v;
-    }
-    void setDrawPhysicsDebug(bool v) {
-        drawPhysicsDebug = v;
-        if (g_ctx) g_ctx->drawPhysicsDebug = v;
-=======
-    float& getGlobalUIScaleFactor() {
-        if (g_ctx) return g_ctx->uiScaleFactor;
-        return globalUIScaleFactor;
     }
 
     bool drawDebugInfo = false, drawPhysicsDebug = false; // set to true to allow debug drawing of transforms
@@ -249,21 +234,22 @@
     bool& getDrawPhysicsDebug() {
         if (g_ctx) return g_ctx->drawPhysicsDebug;
         return drawPhysicsDebug;
->>>>>>> 15360064
+    }
+    void setDrawDebugInfo(bool v) {
+        drawDebugInfo = v;
+        if (g_ctx) g_ctx->drawDebugInfo = v;
+    }
+    void setDrawPhysicsDebug(bool v) {
+        drawPhysicsDebug = v;
+        if (g_ctx) g_ctx->drawPhysicsDebug = v;
     }
     
     const float UI_PROGRESS_BAR_INSET_PIXELS = 4.0f; // inset for progress bar fill (the portion that fills the bar)
 
     shaders::ShaderUniformComponent globalShaderUniforms{}; // keep track of shader uniforms
-<<<<<<< HEAD
-    shaders::ShaderUniformComponent& getGlobalShaderUniforms() { 
-        if (g_ctx) return g_ctx->shaderUniforms;
-        return globalShaderUniforms; 
-=======
     shaders::ShaderUniformComponent& getGlobalShaderUniforms() {
         if (g_ctx && g_ctx->shaderUniformsPtr) return *g_ctx->shaderUniformsPtr;
-        return globalShaderUniforms;
->>>>>>> 15360064
+        return globalShaderUniforms; 
     }
 
     std::map<std::string, SpriteFrameData> spriteDrawFrames; 
