




# ✅ TODOs: Organized by Category

---


## 🧠 General Design / Architecture

- [ ] higher shadow on hovered items, draw above everything else. How? -> add height offset to shadow I guess -> use layer z-order for this

- [ ] sprite rendering not working over ui?
- [ ] shadows for sprites with shader pipeline, these need to be integrated with the shaders themselves (or use separate shadow pass)


- [ ] add kenney borders & rounded rect logic 
    - Add logic to fetch sprite & automatically nine-patch close to the center
    - dividers go on each side of the text or element and the second one is mirrored (first one is not), should be scaled down probably by some factor of the line height
    - added the images, now need to set up the list of sprite names to access (maybe a text file or just code comments) for the dividers and panel backgrounds on ui config.
    - ui config feature to either use the classic rounded rect, raylib rounded rect, or a custom nine-path image (provide sprite uuid). the dividers can just be added in as animations into the current ui setup.


---
### 🖱️ Interaction & Input



### 🧪 UI Widgets & Behavior

- [ ] Actually implement the ui now.

- [ ] Implement more UI element types:
  - [x] Buttons (with choice, focus args, one-press, delay, etc.)
    - one_press -> ensures button only pressed once per lifetime.
    - button delay disables button for X seconds after ui is created. (in ui element setValues)
    - in update, this value is updated so callback which is backed up will be restored
  - [x] Sliders (`focus_args = {type = "slider"}`)
    - use UIConfig.noMovementWhenDragged to disable dragging movement
    - Just need to make a function that uses reflection to fetch whatever is being manipulated, based on the following
      ```lua
      function G.FUNCS.slider(e)
        local c = e.children[1]
        e.states.drag.can = true
        c.states.drag.can = true
        if G.CONTROLLER and G.CONTROLLER.dragging.target and
        (G.CONTROLLER.dragging.target == e or
        G.CONTROLLER.dragging.target == c) then
          local rt = c.config.ref_table
          rt.ref_table[rt.ref_value] = math.min(rt.max,math.max(rt.min, rt.min + (rt.max - rt.min)*(G.CURSOR.T.x - e.parent.T.x - G.ROOM.T.x)/e.T.w))
          rt.text = string.format("%."..tostring(rt.decimal_places).."f", rt.ref_table[rt.ref_value])
          c.T.w = (rt.ref_table[rt.ref_value] - rt.min)/(rt.max - rt.min)*rt.w
          c.config.w = c.T.w
          if rt.callback then G.FUNCS[rt.callback](rt) end
        end
      end
      ```
    - has a function that sets sliding to true, updates the stored value depending on mouse movement
    - focus_args = {type = 'slider'} is used to integrate with controller input logic (e.g., dpad left/right).
    - The refresh_movement = true flag indicates this should refresh every frame (update should be called every frame)
    - the slider methods runs when the slider component is being dragged
    - Updates the value in a reference table (ref_table[ref_value]) based on cursor position
    - Adjusts the width of the inner bar (c) to visually match the value
    - Updates the text label to show the new value
    - Optionally calls a callback function after the value changes
  - [x] Cycles (radio buttons)
    - Displays a current selection (current_option_val)
    - Has left/right buttons to cycle through a list of args.options
    - args.focus_args.type = 'cycle' allows d-pad and shoulder input to be utilized
    - Visually indicates the current position with pips (unless args.no_pips) -> pips are just tiny rects, given unique ids (pip1, pip2), and change color depending on whether they are selected or not. They are added to a row component. Then the row added below the text
    - Binds to an external data value in ref_table[ref_value]
    - Can trigger a callback when changed
    - Supports keyboard/controller interaction and shoulder button overlays
  - [x] Checkboxes -> just a button with an image. The image is set to invisible whenbutton is pressed. Funnel_to and from are used for the container of the checkbox, etc.
  - [x] Alerts -> just ui boxes with a dynamic text component that has a moving exclamation mark.
  - [x] Pips (for controller button) -> just a uibox component with a button sprite + text describing that action, made a child to the parent ui box 
  - [x] Tooltips -> ui boxes with rows/columns with backgrounds + text of varying colors + sometimes dynamic text for effect. There are drag, hover tooltips, each of which should be tested. Also don't make them be re-created every time, just cache them with the owner entity and destroy them later
  - [x] Highlights (like card selection highlights) -> just a uibox that is an empty outline, attached to another uibox.
- [ ] Utilize controller focus interactivity focus funneling in the above ui
    - [ ] redirect_focus_to: "When navigating focus, skip me and send it to this node instead."
    - [ ] claim_focus_from: "I'm a proxy node, but real input focus is handled by the node I'm representing."
- [ ] Text input (with cursor displayed, etc, software keyboard)

---

## Immediate laters
<<<<<<< HEAD
- [ ] Add some more text effects (like fan spread), not necessarily flashy, something that can be added to the toolkit
- [ ] Debug text effects, some don't work
=======
- [ ] Some shaders don't work with the multi-pass system I have. 
>>>>>>> 38ceb255
- [ ] rounded rect needs testing - outline doesn't seem to work right all the time
- [ ] simple lighting shader with normal maps
- [ ] AddDrawTransformEntityWithAnimationWithPipeline needs to be tested.
- [ ] Some shaders, simple ones, which can be layered fro sprites and serve as a backbone for other additions later on. (drop shadow, holoram, 3d skew, sheen)
- [ ] button presses need to shift down text as well (dynamic text)
- [ ] Add support for UI element and box alignment to rotation/scale when bound to transforms.
- [ ] Need to apply individual sprite atlas uv change to every shader that will be used with sprites & create web versions
- [ ] Fix clicking + dragging not working unless hover is enabled.
- [ ] Make hover optional for clicking to work.
- [ ] Ensure UI elements are not clickable by default unless specified.
- [ ] rect shapes are made clickable by default in game.cpp. why do nested ones not click?
- [ ] UIbox should align itself again if its size changes. right now it does not.
- [ ] Impplement optional shader support for individual ui elements (or entire ui element trees)
- [ ] outline interiors look too square
- [ ] Dynamic text has a problem where center/right alignment breaks ui element placement. Keep it as left aligned and use the ui element alightment, and you should be fine
- [ ] UI objects in ui elements might call renew alignment on ui box every time. need to check this.

## 🧭 Later later laters *(future consideration)*
- [ ] make debug window that has debugDraw toggle
- [ ] some text effects randomly freeze, rotation seems off with renderscale other than 1
- [ ] optimize text implementation
- [ ] Determine how to programmatically modify frame times for particle animations.
- [ ] Consider using VBOs/IBOs for rendering to improve performance.
- [ ] "LATER: figure out button UIE more precisely"
- [ ] "LATER: bottom outline is sometimes jagged…"
- [ ] "LATER: when clicking nested buttons, outer button triggers hover…"
- [ ] "LATER: use VBO & IBOS for rendering"
- [ ] "LATER: ninepatch?"
- [ ] "LATER: Allow per-animation frame timing configuration in `particle::CreateParticle`.
- [ ] Determine how to handle automatic layout refresh when text changes (recenter or scale?).
- [ ] Add support for hover color change.
- [ ] rotation for ui elements & permanent attachment needs looking into, offsets don't work properly. 
- [ ] make color coding function for ui boxes (to generate color-coded tooltips)
- [ ] shadows for sprites using the sprites themselves (grayed out version)
- [ ] Fix jagged bottom outlines when buttons are scaled down.
- [ ] Controller input does not work on the mac.
- [ ] focus menu layers for controller not tested. It's simply used to save the previously focused node before opening something that will hog all the focus (onscreen keyboard for instance), which can then be restored after the thing is closed again. Mostly it's under_overlay that's used to mark buttons as being under overlay and mark them as not part of focusable list. Overlays are not implemented/tested and need to be debugged.
- [ ] focus navigation selection box should be a rounded rect, not a straight out rect
- [ ] probably make shadows stay in place vertically when shifting characters around in fancy text
- [ ] math.cpp needs cleanup
- [ ] refactoring input functionality
- [ ] shader TODOs
- [ ] spine rendering + layer integration https://chatgpt.com/share/67766376-ac24-800a-8711-f6fd64a6d733<|MERGE_RESOLUTION|>--- conflicted
+++ resolved
@@ -86,12 +86,7 @@
 ---
 
 ## Immediate laters
-<<<<<<< HEAD
-- [ ] Add some more text effects (like fan spread), not necessarily flashy, something that can be added to the toolkit
-- [ ] Debug text effects, some don't work
-=======
 - [ ] Some shaders don't work with the multi-pass system I have. 
->>>>>>> 38ceb255
 - [ ] rounded rect needs testing - outline doesn't seem to work right all the time
 - [ ] simple lighting shader with normal maps
 - [ ] AddDrawTransformEntityWithAnimationWithPipeline needs to be tested.
