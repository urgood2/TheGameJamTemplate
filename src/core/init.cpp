--- conflicted
+++ resolved
@@ -131,45 +131,25 @@
             // jsonStream.open(util::getAssetPathUUIDVersion("localization/ui_strings.json"));
             // globals::uiStringsJSON = json::parse(jsonStream);
 
-<<<<<<< HEAD
             jsonStream.close();
-=======
-        jsonStream.close();
-
-        auto assignJson = [&](const std::string& path, json& target, json* ctxSlot) {
-            auto loadResult = util::tryWithLog([&]() -> json {
-                jsonStream.open(path);
-                if (!jsonStream.is_open()) {
-                    throw std::runtime_error("failed to open json: " + path);
-                }
-                json parsed = json::parse(jsonStream);
-                jsonStream.close();
-                return parsed;
-            }, std::string("json:load:") + path);
-
-            if (loadResult.isErr()) {
-                SPDLOG_ERROR("[json] {}", loadResult.error());
-                return;
-            }
-
-            target = std::move(loadResult.value());
-            if (ctxSlot && globals::g_ctx) {
-                *ctxSlot = target;
-            }
-        };
-
-        assignJson(util::getRawAssetPathNoUUID("raws/colors.json"), globals::colorsJSON, globals::g_ctx ? &globals::g_ctx->colorsJson : nullptr);
-        assignJson(util::getRawAssetPathNoUUID("graphics/animations.json"), globals::animationsJSON, globals::g_ctx ? &globals::g_ctx->animationsJson : nullptr);
-        assignJson(util::getRawAssetPathNoUUID("config.json"), globals::configJSON, globals::g_ctx ? &globals::g_ctx->configJson : nullptr);
-        assignJson(util::getRawAssetPathNoUUID("scripts/scripting_config.json"), globals::aiConfigJSON, globals::g_ctx ? &globals::g_ctx->aiConfigJson : nullptr);
-        assignJson(util::getRawAssetPathNoUUID("scripts/ai_worldstate.json"), globals::aiWorldstateJSON, globals::g_ctx ? &globals::g_ctx->aiWorldstateJson : nullptr);
-        assignJson(util::getRawAssetPathNoUUID("scripts/ai_actions.json"), globals::aiActionsJSON, globals::g_ctx ? &globals::g_ctx->aiActionsJson : nullptr);
->>>>>>> 15360064
 
             auto assignJson = [&](const std::string& path, json& target, json* ctxSlot) {
-                jsonStream.open(path);
-                target = json::parse(jsonStream);
-                jsonStream.close();
+                auto loadResult = util::tryWithLog([&]() -> json {
+                    jsonStream.open(path);
+                    if (!jsonStream.is_open()) {
+                        throw std::runtime_error("failed to open json: " + path);
+                    }
+                    json parsed = json::parse(jsonStream);
+                    jsonStream.close();
+                    return parsed;
+                }, std::string("json:load:") + path);
+
+                if (loadResult.isErr()) {
+                    SPDLOG_ERROR("[json] {}", loadResult.error());
+                    return;
+                }
+
+                target = std::move(loadResult.value());
                 if (ctxSlot && globals::g_ctx) {
                     *ctxSlot = target;
                 }
@@ -685,24 +665,20 @@
     }
 
     auto loadSounds() -> void {
-<<<<<<< HEAD
         auto& bus = globals::getEventBus();
         bus.publish(events::LoadingStageStarted{"load_sounds"});
         try {
-        InitAudioDevice();
-        SetAudioStreamBufferSizeDefault(4096);
-=======
-        auto audioInit = util::tryWithLog([&]() {
-            InitAudioDevice();
-            SetAudioStreamBufferSizeDefault(4096);
-        }, "audio:init");
-
-        if (audioInit.isErr()) {
-            SPDLOG_ERROR("[audio] init failed: {}", audioInit.error());
-            return;
-        }
-
->>>>>>> 15360064
+            auto audioInit = util::tryWithLog([&]() {
+                InitAudioDevice();
+                SetAudioStreamBufferSizeDefault(4096);
+            }, "audio:init");
+
+            if (audioInit.isErr()) {
+                SPDLOG_ERROR("[audio] init failed: {}", audioInit.error());
+                bus.publish(events::LoadingStageCompleted{"load_sounds", false, audioInit.error()});
+                return;
+            }
+
         if (globals::g_ctx && globals::g_ctx->audio) {
             globals::g_ctx->audio->deviceInitialized = true;
         }
