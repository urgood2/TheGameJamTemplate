help:
	@just --list

build-with-config config:
	@mkdir -p build
	@cd build && cmake .. -DENABLE_UNIT_TESTS=OFF
	@cmake --build ./build --config {{config}} --target raylib-cpp-cmake-template -j 10 --

build-debug:
	@just build-with-config Debug

build-release:
	@just build-with-config Release

clean:
	@rm -rf build || true
	@rm -rf out || true

build-web:
	#!/usr/bin/env bash
	set -e

	# Activate Emscripten (adjust path as needed for your system)
	if [ -f "/usr/lib/emsdk/emsdk_env.sh" ]; then
		source "/usr/lib/emsdk/emsdk_env.sh"
	elif [ -f "$HOME/emsdk/emsdk_env.sh" ]; then
		source "$HOME/emsdk/emsdk_env.sh"
	else
		echo "Warning: emsdk_env.sh not found, assuming emcc is in PATH"
	fi

	mkdir -p build-emc

	# Ensure asset folder is copied
	rm -rf build-emc/assets || true
	cp -R assets build-emc/assets

	cd build-emc
	emcmake cmake .. -DPLATFORM=Web -DCMAKE_BUILD_TYPE=Release -DCMAKE_EXE_LINKER_FLAGS="-s USE_GLFW=3" -DCMAKE_EXECUTABLE_SUFFIX=".html"
	emmake make -j$(nproc)

	echo "Build complete! Files are in build-emc/"

# Build web with gzip compression for deployment
build-web-dist:
	#!/usr/bin/env bash
	set -e
	just build-web

	echo "Creating distribution package..."
	mkdir -p dist/web

	# Copy HTML and JS
	cp build-emc/index.html dist/web/
	cp build-emc/*.js dist/web/

	# Gzip WASM and data files
	for f in build-emc/*.wasm build-emc/*.data; do
		if [ -f "$f" ]; then
			gzip -9 -c "$f" > "dist/web/$(basename "$f").gz"
			echo "Compressed $(basename "$f")"
		fi
	done

	# Copy assets
	cp -R assets dist/web/

	# Copy splash if it exists
	[ -f "assets/splash.png" ] && cp assets/splash.png dist/web/
	[ -f "assets/favicon.png" ] && cp assets/favicon.png dist/web/

	echo "Distribution ready in dist/web/"
	du -sh dist/web/

<<<<<<< HEAD
# Serve web build locally with itch.io-identical headers
serve-web:
	python3 scripts/serve_web.py 8080
=======
# Serve the web build locally for testing
serve-web:
	#!/usr/bin/env bash
	if [ -d "dist/web" ]; then
		cd dist/web && python3 -m http.server 8000
	elif [ -d "build-emc" ]; then
		cd build-emc && python3 -m http.server 8000
	else
		echo "No web build found. Run 'just build-web' first."
		exit 1
	fi
>>>>>>> 71b73633

test:
	cmake -B build -DENABLE_UNIT_TESTS=ON
	cmake --build build --target unit_tests
	./build/tests/unit_tests --gtest_color=yes

test-asan:
	cmake -B build-asan -DENABLE_UNIT_TESTS=ON -DENABLE_ASAN=ON -DCMAKE_BUILD_TYPE=Debug
	cmake --build build-asan --target unit_tests
	./build-asan/tests/unit_tests --gtest_color=yes

ccache-stats:
	ccache -s

# Separate single-config build dirs to avoid CMake cache churn.
build-debug-fast:
	cmake -B build-debug -DCMAKE_BUILD_TYPE=Debug -DENABLE_UNIT_TESTS=OFF
	cmake --build build-debug --target raylib-cpp-cmake-template -j 10 --

build-release-fast:
	cmake -B build-release -DCMAKE_BUILD_TYPE=Release -DENABLE_UNIT_TESTS=OFF
	cmake --build build-release --target raylib-cpp-cmake-template -j 10 --

build-debug-ninja:
	cmake -B build-debug-ninja -G Ninja -DCMAKE_BUILD_TYPE=Debug
	cmake --build build-debug-ninja --target raylib-cpp-cmake-template -j --

build-release-ninja:
	cmake -B build-release-ninja -G Ninja -DCMAKE_BUILD_TYPE=Release
	cmake --build build-release-ninja --target raylib-cpp-cmake-template -j --

docs:
	doxygen Doxyfile<|MERGE_RESOLUTION|>--- conflicted
+++ resolved
@@ -72,11 +72,6 @@
 	echo "Distribution ready in dist/web/"
 	du -sh dist/web/
 
-<<<<<<< HEAD
-# Serve web build locally with itch.io-identical headers
-serve-web:
-	python3 scripts/serve_web.py 8080
-=======
 # Serve the web build locally for testing
 serve-web:
 	#!/usr/bin/env bash
@@ -88,7 +83,6 @@
 		echo "No web build found. Run 'just build-web' first."
 		exit 1
 	fi
->>>>>>> 71b73633
 
 test:
 	cmake -B build -DENABLE_UNIT_TESTS=ON
