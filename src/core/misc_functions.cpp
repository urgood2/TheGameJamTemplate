#include "misc_fuctions.hpp"

#include "util/common_headers.hpp"
#include "util/utilities.hpp"
#include "core/globals.hpp"
#include "core/game.hpp"
#include "core/init.hpp"
#include "systems/shaders/shader_system.hpp"
#include "systems/palette/palette_quantizer.hpp"
namespace game
{
    std::function<void()> OnUIScaleChanged = []() {
        // Default implementation does nothing
        SPDLOG_DEBUG("OnUIScaleChanged called, but no action defined.");
    };

    void SetUpShaderUniforms()
    {

        using namespace globals;
        // pre-load shader values for later use
        
        // my own polychrome
        // register frame‐time‐dependent uniforms
        shaders::registerUniformUpdate("custom_polychrome", [](Shader &sh) {
            // if you ever need to animate waveSpeed or time, update here
            globalShaderUniforms.set("custom_polychrome", "time",    (float)main_loop::getTime());
        });

        // one‐time defaults
        globalShaderUniforms.set("custom_polychrome", "stripeFreq",  0.3f);
        globalShaderUniforms.set("custom_polychrome", "waveFreq",    2.0f);
        globalShaderUniforms.set("custom_polychrome", "waveAmp",     0.4f);
        globalShaderUniforms.set("custom_polychrome", "waveSpeed",   0.1f);
        globalShaderUniforms.set("custom_polychrome", "stripeWidth", 1.0f);
        globalShaderUniforms.set("custom_polychrome", "polychrome",  Vector2{0.0f, 0.1f});
        
        
        // spotlight shader
        // one‐time defaults
        // update on every frame in case of resize
        globalShaderUniforms.set("spotlight", "screen_width",  static_cast<float>(globals::VIRTUAL_WIDTH));
        globalShaderUniforms.set("spotlight", "screen_height", static_cast<float>(globals::VIRTUAL_HEIGHT));
        globalShaderUniforms.set("spotlight", "circle_size",      0.5f);
        globalShaderUniforms.set("spotlight", "feather",          0.05f);
        globalShaderUniforms.set("spotlight", "circle_position",  Vector2{0.5f, 0.5f});
        
        
        // palette shader
        
        palette_quantizer::setPaletteTexture("palette_quantize", util::getRawAssetPathNoUUID("graphics/palettes/resurrect-64-1x.png"));
        // static auto paletteTex = LoadTexture(util::getRawAssetPathNoUUID("graphics/palettes/duel-1x.png").c_str());
        // SetTextureFilter(paletteTex, TEXTURE_FILTER_POINT);
        // globalShaderUniforms.set("palette_quantize", "palette", paletteTex);
        // globalShaderUniforms.set("palette_quantize", "palette_size", 256.f); // size of the palette
        


        // one-time defaults
        globalShaderUniforms.set("random_displacement_anim", "interval",   0.5f);
        globalShaderUniforms.set("random_displacement_anim", "timeDelay",  1.4f);
        globalShaderUniforms.set("random_displacement_anim", "intensityX", 4.0f);
        globalShaderUniforms.set("random_displacement_anim", "intensityY", 4.0f);
        globalShaderUniforms.set("random_displacement_anim", "seed",       42.0f);

        // every frame, drive the time
        shaders::registerUniformUpdate("random_displacement_anim", [](Shader &shader) {
            globalShaderUniforms.set("random_displacement_anim", "iTime", (float)main_loop::getTime());
        });

        
        globalShaderUniforms.set("pixelate_image", "texSize",
            Vector2{ (float)globals::screenWidth, (float)globals::screenHeight });
        globalShaderUniforms.set("pixelate_image", "pixelRatio",
            0.5f);


        
        const int TILE_SIZE = 64; // size of a tile in pixels, temporary, used for tile grid overlay

        
        auto frame = init::getSpriteFrame("tile-grid-boundary.png");
        auto atlasID =  frame.atlasUUID;
        auto atlas = globals::textureAtlasMap.at(atlasID);
        auto gridX = frame.frame.x;
        auto gridY = frame.frame.y;
        auto gridW = frame.frame.width;
        auto gridH = frame.frame.height;
        
        atlas = globals::textureAtlasMap.at(atlasID);
        
        // tile grid overlay
        shaders::registerUniformUpdate("tile_grid_overlay", [atlas](Shader &s) {            
            globalShaderUniforms.set("tile_grid_overlay", "mouse_position",
                                     GetScaledMousePosition());   
            
            globalShaderUniforms.set("tile_grid_overlay", "atlas", atlas);  
            
            // auto shader = shaders::getShader("tile_grid_overlay");
            
            // int atlasLoc = GetShaderLocation(shader, "atlas");
            // SetShaderValueTexture(shader, atlasLoc, atlas);
            
        });
        
        float desiredCellSize = TILE_SIZE;             // in world‐units
        float scale = 1.0f/desiredCellSize;    // how many cells per world‐unit

        
        // atlas dims
        globalShaderUniforms.set("tile_grid_overlay", "uImageSize",
            Vector2{ float(atlas.width), float(atlas.height) });
        // which grid sprite
        globalShaderUniforms.set("tile_grid_overlay", "uGridRect",
                    Vector4{ gridX, gridY, gridW, gridH });

        // grid parameters
        globalShaderUniforms.set("tile_grid_overlay", "scale",             scale);
        globalShaderUniforms.set("tile_grid_overlay", "base_opacity",      0.0f);
        globalShaderUniforms.set("tile_grid_overlay", "highlight_opacity", 0.4f);
        globalShaderUniforms.set("tile_grid_overlay", "distance_scaling",  100.0f);

        // outer space

        shaders::registerUniformUpdate("outer_space_donuts_bg", [](Shader &shader) { // update iTime every frame
            globalShaderUniforms.set("outer_space_donuts_bg", "iTime", static_cast<float>(main_loop::getTime()));
        });
        // One-time setup
        globalShaderUniforms.set("outer_space_donuts_bg", "iResolution", Vector2{(float)globals::VIRTUAL_WIDTH, (float)globals::VIRTUAL_HEIGHT});
        globalShaderUniforms.set("outer_space_donuts_bg", "grayAmount", 0.77f); // Set initial gray amount
        globalShaderUniforms.set("outer_space_donuts_bg", "desaturateAmount ", 2.87f); // Set initial desaturation amount
        globalShaderUniforms.set("outer_space_donuts_bg", "speedFactor", 0.61f); // Set initial speed factor

        globalShaderUniforms.set("outer_space_donuts_bg", "u_brightness", 0.17f); // Set initial brightness
        globalShaderUniforms.set("outer_space_donuts_bg", "u_noisiness", 0.22f); // Set initial noisiness
        globalShaderUniforms.set("outer_space_donuts_bg", "u_hueOffset", 0.0f); // Set initial hue offset
        globalShaderUniforms.set("outer_space_donuts_bg", "u_donutWidth", -2.77f); // Set initial donut width
        globalShaderUniforms.set("outer_space_donuts_bg", "pixel_filter", 150.f); // Set initial hue offset
        
        //TODO: hue offset can be animated with timer

        
        // flash shader
        shaders::registerUniformUpdate("flash", [](Shader &shader) { // update iTime every frame
            globalShaderUniforms.set("flash", "iTime", static_cast<float>(main_loop::getTime()));
        });

        // screen transition
        globalShaderUniforms.set("screen_tone_transition", "in_out", 0.f);
        globalShaderUniforms.set("screen_tone_transition", "position", 0.0f);
        globalShaderUniforms.set("screen_tone_transition", "size", Vector2{32.f, 32.f});
        globalShaderUniforms.set("screen_tone_transition", "screen_pixel_size", Vector2{1.0f / globals::VIRTUAL_WIDTH, 1.0f / globals::VIRTUAL_HEIGHT});
        globalShaderUniforms.set("screen_tone_transition", "in_color", Vector4{0.0f, 0.0f, 0.0f, 1.0f});
        globalShaderUniforms.set("screen_tone_transition", "out_color", Vector4{1.0f, 1.0f, 1.0f, 1.0f});

        // background shader

        /*

            iTime	float	0.0 → ∞	Elapsed time in seconds. Drives animation. Use main_loop::getTime() or delta accumulation.
            texelSize	vec2	1.0 / screenSize	Inverse of resolution. E.g., vec2(1.0/1280.0, 1.0/720.0).
            polar_coordinates	bool	0 or 1	Whether to enable polar swirl distortion. 1 = ON.
            polar_center	vec2	0.0–1.0	Normalized UV center of polar distortion. (0.5, 0.5) = screen center.
            polar_zoom	float	0.1–5.0	Zooms radial distortion. 1.0 = normal. Lower = zoomed out, higher = intense warping.
            polar_repeat	float	1.0–10.0	Number of angular repetitions. Integer values give clean symmetry, higher = more spirals.
            spin_rotation	float	-50.0 to 50.0	Adds static phase offset to swirl. Negative = reverse direction.
            spin_speed	float	0.0–10.0+	Time-based swirl speed. 1.0 is normal. Higher values animate faster.
            offset	vec2	-1.0 to 1.0	Offsets center of swirl (in screen space units, scaled internally). (0,0) = centered.
            contrast	float	0.1–5.0	Intensity of color banding & separation. 1–2 is moderate. Too low = washed out, too high = posterized.
            spin_amount	float	0.0–1.0	Controls swirl based on distance from center. 0 = flat, 1 = full swirl.
            pixel_filter	float	50.0–1000.0	Pixelation size. Higher = smaller pixels. Use screen length / desired resolution.
            colour_1	vec4	Any RGBA	Base layer color. Dominates background.
            colour_2	vec4	Any RGBA	Middle blend color. Transitions with contrast and distance.
            colour_3	vec4	Any RGBA	Accent/outer color. Used at edges in the paint-like effect.
        */
        globalShaderUniforms.set("balatro_background", "texelSize", Vector2{1.0f / globals::VIRTUAL_WIDTH, 1.0f / globals::VIRTUAL_HEIGHT}); // Dynamic resolution
        globalShaderUniforms.set("balatro_background", "polar_coordinates", 0.0f);
        globalShaderUniforms.set("balatro_background", "polar_center", Vector2{0.5f, 0.5f});
        globalShaderUniforms.set("balatro_background", "polar_zoom", 4.52f);
        globalShaderUniforms.set("balatro_background", "polar_repeat", 2.91f);
        globalShaderUniforms.set("balatro_background", "spin_rotation", 7.0205107f);
        globalShaderUniforms.set("balatro_background", "spin_speed", 6.8f);
        globalShaderUniforms.set("balatro_background", "offset", Vector2{0.0f, 0.0f});
        globalShaderUniforms.set("balatro_background", "contrast", 4.43f);
        globalShaderUniforms.set("balatro_background", "spin_amount", -0.09f);
        globalShaderUniforms.set("balatro_background", "pixel_filter", 300.0f);
        globalShaderUniforms.set("balatro_background", "colour_1", Vector4{0.020128006f, 0.0139369555f, 0.049019635f, 1.0f});
        globalShaderUniforms.set("balatro_background", "colour_2", Vector4{0.029411793f, 1.0f, 0.0f, 1.0f});
        globalShaderUniforms.set("balatro_background", "colour_3", Vector4{1.0f, 1.0f, 1.0f, 1.0f});
        shaders::registerUniformUpdate("balatro_background", [](Shader &shader) { // update iTime every frame
            globalShaderUniforms.set("balatro_background", "iTime", static_cast<float>(main_loop::getTime()));

            /*
                spin rotation:

                0.0	Neutral, baseline rotation
                1.0	Slight phase shift
                10.0	Visible but not overwhelming twist
                50.0+	Heavy spiral skewing, starts to distort hard
                Negative	Reverses swirl direction
                Fractional	Works fine – adds minor shifting
            */
            globalShaderUniforms.set("balatro_background", "spin_rotation", static_cast<float>(sin(main_loop::getTime() * 0.01f) * 13.0f));
        });

        // crt

        /*
            resolution	vec2	Typically {320, 180} to {1920, 1080}	Target screen resolution, required for scaling effects and sampling.
            iTime	float	0.0 → ∞	Time in seconds. Use main_loop::getTime(). Drives rolling lines, noise, chromatic aberration.
            scan_line_amount	float	0.0 – 1.0	Strength of horizontal scanlines. 0.0 = off, 1.0 = full effect.
            scan_line_strength	float	-12.0 – -1.0	How sharp the scanlines are. More negative = thinner/darker.
            pixel_strength	float	-4.0 – 0.0	How much pixel sampling blur is applied. 0.0 = sharp, -4.0 = blurry.
            warp_amount	float	0.0 – 5.0	Barrel distortion strength. Around 0.1 – 0.4 looks classic CRT.
            noise_amount	float	0.0 – 0.3	Random static per pixel. Good for a "dirty signal" look.
            interference_amount	float	0.0 – 1.0	Horizontal jitter/noise. Higher = more glitchy interference.
            grille_amount	float	0.0 – 1.0	Visibility of CRT RGB grille pattern. 0.1 – 0.4 is subtle, 1.0 is strong.
            grille_size	float	1.0 – 5.0	Scales the RGB grille. Smaller = tighter grille pattern.
            vignette_amount	float	0.0 – 2.0	Amount of darkening at corners. 1.0 is typical.
            vignette_intensity	float	0.0 – 1.0	Sharpness of vignette. 0.2 = soft falloff, 1.0 = harsh.
            aberation_amount	float	0.0 – 1.0	Chromatic aberration (RGB channel shift). Subtle at 0.1, heavy at 0.5+.
            roll_line_amount	float	0.0 – 1.0	Strength of vertical rolling white line. Retro TV effect.
            roll_speed	float	-8.0 – 8.0	Speed/direction of the rolling line. Positive = down, negative = up.
        */
        globalShaderUniforms.set("crt", "resolution", Vector2{static_cast<float>(globals::VIRTUAL_WIDTH), static_cast<float>(globals::VIRTUAL_HEIGHT)});
        shaders::registerUniformUpdate("crt", [](Shader &shader) { // update iTime every frame
            globalShaderUniforms.set("crt", "iTime", static_cast<float>(main_loop::getTime()));
        });
        globalShaderUniforms.set("crt", "roll_speed", 1.49f);
        globalShaderUniforms.set("crt", "resolution", Vector2{1280, 700});
        globalShaderUniforms.set("crt", "noise_amount", 0.0f);
        globalShaderUniforms.set("crt", "scan_line_amount", -0.17f);
        globalShaderUniforms.set("crt", "grille_amount", 0.37f);
        globalShaderUniforms.set("crt", "scan_line_strength", -3.78f);
        globalShaderUniforms.set("crt", "pixel_strength", 0.1f);
        globalShaderUniforms.set("crt", "vignette_amount", 1.41f);
        globalShaderUniforms.set("crt", "warp_amount", 0.06f);
        globalShaderUniforms.set("crt", "interference_amount", 0.f);
        globalShaderUniforms.set("crt", "roll_line_amount", 0.12f);
        globalShaderUniforms.set("crt", "grille_size", 0.51f);
        globalShaderUniforms.set("crt", "vignette_intensity", 0.10f);
        globalShaderUniforms.set("crt", "iTime", 113.47279f);
        globalShaderUniforms.set("crt", "aberation_amount", 0.93f);
        globalShaderUniforms.set("crt", "enable_rgb_scanlines", 1.0f);
        globalShaderUniforms.set("crt", "enable_dark_scanlines", 1.0f);
        globalShaderUniforms.set("crt", "scanline_density", 200.f);
        globalShaderUniforms.set("crt", "scanline_intensity", 0.10f);
        globalShaderUniforms.set("crt", "enable_bloom", 1.0f);
        globalShaderUniforms.set("crt", "bloom_strength", 0.19f);
        globalShaderUniforms.set("crt", "bloom_radius", 4.0f);
        globalShaderUniforms.set("crt", "glitch_strength", 0.02f);
        globalShaderUniforms.set("crt", "glitch_speed", 3.0f);
        globalShaderUniforms.set("crt", "glitch_density", 180.0f);

        
        

        // shockwave
        globalShaderUniforms.set("shockwave", "resolution", Vector2{(float)globals::VIRTUAL_WIDTH, (float)globals::VIRTUAL_HEIGHT});
        globalShaderUniforms.set("shockwave", "strength", 0.18f);
        globalShaderUniforms.set("shockwave", "center", Vector2{0.5f, 0.5f});
        globalShaderUniforms.set("shockwave", "radius", 1.93f);
        globalShaderUniforms.set("shockwave", "aberration", -2.115f);
        globalShaderUniforms.set("shockwave", "width", 0.28f);
        globalShaderUniforms.set("shockwave", "feather", 0.415f);

        // glitch
        globalShaderUniforms.set("glitch", "resolution", Vector2{(float)globals::VIRTUAL_WIDTH, (float)globals::VIRTUAL_HEIGHT});
        shaders::registerUniformUpdate("glitch", [](Shader &shader) { // update iTime every frame
            globalShaderUniforms.set("glitch", "iTime", static_cast<float>(main_loop::getTime()));
        });
        globalShaderUniforms.set("glitch", "shake_power", 0.03f);
        globalShaderUniforms.set("glitch", "shake_rate", 0.2f);
        globalShaderUniforms.set("glitch", "shake_speed", 5.0f);
        globalShaderUniforms.set("glitch", "shake_block_size", 30.5f);
        globalShaderUniforms.set("glitch", "shake_color_rate", 0.01f);

        // wind
        shaders::registerUniformUpdate("wind", [](Shader &shader) { // update iTime every frame
            globalShaderUniforms.set("wind", "iTime", static_cast<float>(main_loop::getTime()));
        });
        globalShaderUniforms.set("wind", "speed", 1.0f);
        globalShaderUniforms.set("wind", "minStrength", 0.05f);
        globalShaderUniforms.set("wind", "maxStrength", 0.1f);
        globalShaderUniforms.set("wind", "strengthScale", 100.0f);
        globalShaderUniforms.set("wind", "interval", 3.5f);
        globalShaderUniforms.set("wind", "detail", 2.0f);
        globalShaderUniforms.set("wind", "distortion", 1.0f);
        globalShaderUniforms.set("wind", "heightOffset", 0.0f);
        globalShaderUniforms.set("wind", "offset", 1.0f); // vary per object
        
        
        // vacuum collpase
        shaders::registerUniformUpdate("vacuum_collapse", [](Shader &shader) {
            globalShaderUniforms.set("vacuum_collapse", "iTime", (float)GetTime());
        });

        globalShaderUniforms.set("vacuum_collapse", "burst_progress", 0.0f);
        globalShaderUniforms.set("vacuum_collapse", "spread_strength", 1.0f);
        globalShaderUniforms.set("vacuum_collapse", "distortion_strength", 0.05f);
        globalShaderUniforms.set("vacuum_collapse", "fade_start", 0.7f);
        
        
        
        shaders::registerUniformUpdate("fireworks", [](Shader &shader) {
            globalShaderUniforms.set("fireworks", "iTime", (float)GetTime());
        });
        
        globalShaderUniforms.set("fireworks", "uGridRect", Vector4{0,0,1,1});
        globalShaderUniforms.set("fireworks", "uImageSize", Vector2{(float)screenWidth,(float)screenHeight});
        

        globalShaderUniforms.set("fireworks", "Praticle_num", (int)30);
        globalShaderUniforms.set("fireworks", "TimeStep", (int)3);

        // Floats
        globalShaderUniforms.set("fireworks", "s77",            1.13f);
        globalShaderUniforms.set("fireworks", "Range",          1.14f);
        globalShaderUniforms.set("fireworks", "s55",            1.51f);
        globalShaderUniforms.set("fireworks", "gravity",       -0.49f);
        globalShaderUniforms.set("fireworks", "ShneyMagnitude", 0.42f);
        globalShaderUniforms.set("fireworks", "s33",            4.15f);
        globalShaderUniforms.set("fireworks", "iTime",        373.62292f);
        globalShaderUniforms.set("fireworks", "s99",            9.92f);
        globalShaderUniforms.set("fireworks", "s11",            0.40f);
        globalShaderUniforms.set("fireworks", "speed",          5.57f);
        
        // starry tunnel
        globalShaderUniforms.set("starry_tunnel", "m", 12);
        globalShaderUniforms.set("starry_tunnel", "n", 40);

        globalShaderUniforms.set("starry_tunnel", "hasNeonEffect", true);
        globalShaderUniforms.set("starry_tunnel", "hasDot", false);
        globalShaderUniforms.set("starry_tunnel", "haszExpend", false);

        globalShaderUniforms.set("starry_tunnel", "theta", 20.0f);
        globalShaderUniforms.set("starry_tunnel", "addH", 5.0f);
        globalShaderUniforms.set("starry_tunnel", "scale", 0.05f);

        globalShaderUniforms.set("starry_tunnel", "light_disperse", 4.0f);
        globalShaderUniforms.set("starry_tunnel", "stertch", 30.0f);
        globalShaderUniforms.set("starry_tunnel", "speed", 30.0f);
        globalShaderUniforms.set("starry_tunnel", "modTime", 20.0f);

        globalShaderUniforms.set("starry_tunnel", "rotate_speed", 3.0f);
        globalShaderUniforms.set("starry_tunnel", "rotate_plane_speed", 1.0f);
        globalShaderUniforms.set("starry_tunnel", "theta_sine_change_speed", 0.0f);

        globalShaderUniforms.set("starry_tunnel", "iswhite", false);
        globalShaderUniforms.set("starry_tunnel", "isdarktotransparent", false);
        globalShaderUniforms.set("starry_tunnel", "bemask", false);

        
        shaders::registerUniformUpdate("starry_tunnel", [](Shader &shader){
            globalShaderUniforms.set("starry_tunnel", "iTime", (float)GetTime());
        });

        
        // singel item glow
        shaders::registerUniformUpdate("item_glow", [](Shader &shader) {
            globalShaderUniforms.set("item_glow", "iTime", (float)GetTime());
        });
        globalShaderUniforms.set("item_glow", "glow_color", Vector4{1.0f, 0.9f, 0.5f, 0.10f});
        globalShaderUniforms.set("item_glow", "intensity", 1.5f);
        globalShaderUniforms.set("item_glow", "spread", 1.0f);
        globalShaderUniforms.set("item_glow", "pulse_speed", 1.0f);

        

        // pseudo 3d skew
    shaders::registerUniformUpdate("3d_skew", [](Shader &shader)
                                       {
        globalShaderUniforms.set("3d_skew", "iTime", static_cast<float>(main_loop::getTime()));
        globalShaderUniforms.set("3d_skew", "mouse_screen_pos", GetScaledMousePosition());
        globalShaderUniforms.set("3d_skew", "resolution", Vector2{
            static_cast<float>(globals::VIRTUAL_WIDTH),
            static_cast<float>(globals::VIRTUAL_HEIGHT)
        }); });
        // --- Projection parameters (from your log) ---
        globalShaderUniforms.set("3d_skew", "fov", -0.39f); // From runtime dump
        globalShaderUniforms.set("3d_skew", "x_rot", 0.0f); // No X tilt
        globalShaderUniforms.set("3d_skew", "y_rot", 0.0f); // No Y orbit
        globalShaderUniforms.set("3d_skew", "inset", 0.0f); // No edge compression
        // --- Interaction dynamics ---
        globalShaderUniforms.set("3d_skew", "hovering", 0.3f);         // From your log
        globalShaderUniforms.set("3d_skew", "rand_trans_power", 0.4f); // From your log
        globalShaderUniforms.set("3d_skew", "rand_seed", 3.1415f);      // Per-object offset
        globalShaderUniforms.set("3d_skew", "rotation", 0.0f);          // No UV twist
        globalShaderUniforms.set("3d_skew", "cull_back", 0.0f);         // Disable backface culling
        // --- Geometry settings ---
        float drawWidth = static_cast<float>(globals::VIRTUAL_WIDTH);
        float drawHeight = static_cast<float>(globals::VIRTUAL_HEIGHT);
        globalShaderUniforms.set("3d_skew", "regionRate", Vector2{
                                                              drawWidth / drawWidth,  // = 1.0
                                                              drawHeight / drawHeight // = 1.0
                                                          });
        globalShaderUniforms.set("3d_skew", "pivot", Vector2{0.0f, 0.0f}); // Al

        // squish
        globalShaderUniforms.set("squish", "up_left", Vector2{0.0f, 0.0f});
        globalShaderUniforms.set("squish", "up_right", Vector2{1.0f, 0.0f});
        globalShaderUniforms.set("squish", "down_right", Vector2{1.0f, 1.0f});
        globalShaderUniforms.set("squish", "down_left", Vector2{0.0f, 1.0f});
        globalShaderUniforms.set("squish", "plane_size", Vector2{(float)globals::VIRTUAL_WIDTH, (float)globals::VIRTUAL_HEIGHT});
        shaders::registerUniformUpdate("squish", [](Shader &shader)
                                       {
        // occilate x and y
        globalShaderUniforms.set("squish", "squish_x", (float) sin(main_loop::getTime() * 0.5f) * 0.1f);
        globalShaderUniforms.set("squish", "squish_Y", (float) cos(main_loop::getTime() * 0.2f) * 0.1f); });

        // peaches background
        std::vector<Color> myPalette = {
            WHITE,
            BLUE,
            GREEN,
            RED,
            YELLOW,
            PURPLE};

        globalShaderUniforms.set("peaches_background", "resolution", Vector2{(float)globals::VIRTUAL_WIDTH, (float)globals::VIRTUAL_HEIGHT});
        shaders::registerUniformUpdate("peaches_background", [](Shader &shader)
                                       { globalShaderUniforms.set("peaches_background", "iTime", (float)main_loop::getTime() * 0.5f); }); 
        globalShaderUniforms.set("peaches_background", "resolution", Vector2{(float)globals::VIRTUAL_WIDTH, (float)globals::VIRTUAL_HEIGHT});

        // === Peaches Background Shader Uniforms ===
        globalShaderUniforms.set("peaches_background", "iTime", static_cast<float>(main_loop::getTime())); // Real-time updated
        globalShaderUniforms.set("peaches_background", "resolution", Vector2{1440.0f, 900.0f}); // Your screen size

        // === Blob Settings ===
        globalShaderUniforms.set("peaches_background", "blob_count", 5.02f);
        globalShaderUniforms.set("peaches_background", "blob_spacing", -0.89f);
        globalShaderUniforms.set("peaches_background", "shape_amplitude", 0.205f);

        // === Visual Distortion and Intensity ===
        globalShaderUniforms.set("peaches_background", "distortion_strength", 4.12f);
        globalShaderUniforms.set("peaches_background", "noise_strength", 0.14f);
        globalShaderUniforms.set("peaches_background", "radial_falloff", -0.03f);
        globalShaderUniforms.set("peaches_background", "wave_strength", 1.55f);
        globalShaderUniforms.set("peaches_background", "highlight_gain", 3.8f);
        globalShaderUniforms.set("peaches_background", "cl_shift", 0.1f);

        // === Edge Softness ===
        globalShaderUniforms.set("peaches_background", "edge_softness_min", 0.32f);
        globalShaderUniforms.set("peaches_background", "edge_softness_max", 0.68f);

        // === Color Configuration ===
        globalShaderUniforms.set("peaches_background", "colorTint", Vector3{0.33f, 0.57f, 0.31f});
        globalShaderUniforms.set("peaches_background", "blob_color_blend", 0.69f);
        globalShaderUniforms.set("peaches_background", "hue_shift", 0.8f);

        globalShaderUniforms.set("peaches_background", "pixel_size", 6.0f);                  // Bigger = chunkier pixels
        globalShaderUniforms.set("peaches_background", "pixel_enable", 1.0f);                // Turn on
        globalShaderUniforms.set("peaches_background", "blob_offset", Vector2{0.0f, -0.1f}); // Moves all blobs upward
        globalShaderUniforms.set("peaches_background", "movement_randomness", 16.2f);        // Tweak live

        // fade_zoom transition
        globalShaderUniforms.set("fade_zoom", "progress", 0.0f);                        // Animate from 0 to 1
        globalShaderUniforms.set("fade_zoom", "zoom_strength", 0.2f);                   // Optional zoom
        globalShaderUniforms.set("fade_zoom", "fade_color", Vector3{0.0f, 0.0f, 0.0f}); // black

        // slide_fade transition
        globalShaderUniforms.set("fade", "progress", 0.0f);                        // Animate from 0.0 to 1.0
        globalShaderUniforms.set("fade", "slide_direction", Vector2{1.0f, 0.0f});  // Slide to the right
        globalShaderUniforms.set("fade", "fade_color", Vector3{0.0f, 0.0f, 0.0f}); // Fade through black

        // foil
        // Time-related
        globalShaderUniforms.set("foil", "time", (float)main_loop::getTime()); // or animated time
        // Dissolve factor (0.0 to 1.0)
        globalShaderUniforms.set("foil", "dissolve", 0.0f); // animate this for dissolve effect
        // Foil animation vector (e.g. shimmer intensity/direction)
        globalShaderUniforms.set("foil", "foil", Vector2{1.0f, 1.0f}); // tweak for animation patterns
        // Texture region and layout
        globalShaderUniforms.set("foil", "texture_details", Vector4{0.0f, 0.0f, 128.0f, 128.0f}); // x,y offset + width,height
        globalShaderUniforms.set("foil", "image_details", Vector2{128.0f, 128.0f});               // full image dimensions
        // Color burn blend colors (used during dissolve)
        globalShaderUniforms.set("foil", "burn_colour_1", Vector4{1.0f, 0.3f, 0.0f, 1.0f}); // hot orange
        globalShaderUniforms.set("foil", "burn_colour_2", Vector4{1.0f, 1.0f, 0.2f, 1.0f}); // yellow glow
        // Shadow mode (if true, output darkened tones)
        globalShaderUniforms.set("foil", "shadow", 0.0f);

        // Time and dissolve progression
        globalShaderUniforms.set("holo", "time", 0.0f);     // Should be updated every frame
        globalShaderUniforms.set("holo", "dissolve", 0.0f); // 0.0 (off) to 1.0 (full dissolve)

        // Texture layout
        globalShaderUniforms.set("holo", "texture_details", Vector4{0.0f, 0.0f, 64.0f, 64.0f}); // offsetX, offsetY, texWidth, texHeight
        globalShaderUniforms.set("holo", "image_details", Vector2{64.0f, 64.0f});               // actual size in pixels

        // Shine and interference control
        globalShaderUniforms.set("holo", "holo", Vector2{1.2f, 0.8f}); // x = shine intensity, y = interference scroll

        // Colors
        globalShaderUniforms.set("holo", "burn_colour_1", ColorNormalize(BLUE));   // Edge glow color A
        globalShaderUniforms.set("holo", "burn_colour_2", ColorNormalize(PURPLE)); // Edge glow color B
        globalShaderUniforms.set("holo", "shadow", 0.0f);                          // Set true to enable shadow pass

        // Mouse hover distortion
        globalShaderUniforms.set("holo", "mouse_screen_pos", Vector2{0.0f, 0.0f}); // In screen pixels
        globalShaderUniforms.set("holo", "hovering", 0.0f);                        // 0.0 = off, 1.0 = on
        globalShaderUniforms.set("holo", "screen_scale", 1.0f);                    // Scale of UI in pixels

        // Time update
        shaders::registerUniformUpdate("holo", [](Shader &shader)
                                       { globalShaderUniforms.set("holo", "time", (float)main_loop::getTime()); });

        // Texture details
        globalShaderUniforms.set("polychrome", "texture_details", Vector4{0.0f, 0.0f, 64.0f, 64.0f}); // offsetX, offsetY, texWidth, texHeight
        globalShaderUniforms.set("polychrome", "image_details", Vector2{64.0f, 64.0f});               // actual size in pixels

        // Animation + effect tuning
        globalShaderUniforms.set("polychrome", "time", (float)main_loop::getTime());
        globalShaderUniforms.set("polychrome", "dissolve", 0.0f);                // 0.0 to 1.0
        globalShaderUniforms.set("polychrome", "polychrome", Vector2{0.1, 0.1}); // tweak for effect, hue_modulation, animation speed

        // Visual options
        globalShaderUniforms.set("polychrome", "shadow", 0.0f);
        globalShaderUniforms.set("polychrome", "burn_colour_1", Vector4{1.0f, 1.0f, 0, 1.0f});    // glowing edge
        globalShaderUniforms.set("polychrome", "burn_colour_2", Vector4{1.0f, 1.0f, 1.0f, 1.0f}); // highlight outer burn

        globalShaderUniforms.set("negative_shine", "texture_details", Vector4{0.0f, 0.0f, 64.0f, 64.0f}); // offsetX, offsetY, texWidth, texHeight
        globalShaderUniforms.set("negative_shine", "image_details", Vector2{64.0f, 64.0f});               // actual size in pixels

        // Shine animation control
        globalShaderUniforms.set("negative_shine", "negative_shine", Vector2{1.0f, 1.0f}); // x = phase offset, y = amplitude

        // Burn edge colors
        globalShaderUniforms.set("negative_shine", "burn_colour_1", ColorNormalize(SKYBLUE)); // Primary edge highlight
        globalShaderUniforms.set("negative_shine", "burn_colour_2", ColorNormalize(PINK));    // Secondary edge highlight
        globalShaderUniforms.set("negative_shine", "shadow", 0.0f);                           // 0.0 = normal, 1.0 = shadow mode

        // Mouse interaction (if used in vertex distortion)
        globalShaderUniforms.set("negative_shine", "mouse_screen_pos", Vector2{0.0f, 0.0f});
        globalShaderUniforms.set("negative_shine", "hovering", 0.0f);
        globalShaderUniforms.set("negative_shine", "screen_scale", 1.0f);

        // Time uniform updater
        shaders::registerUniformUpdate("negative_shine", [](Shader &shader)
                                       { globalShaderUniforms.set("negative_shine", "time", (float)main_loop::getTime()); });

        // Texture layout details
        globalShaderUniforms.set("negative", "texture_details", Vector4{0.0f, 0.0f, 64.0f, 64.0f}); // offsetX, offsetY, texWidth, texHeight
        globalShaderUniforms.set("negative", "image_details", Vector2{64.0f, 64.0f});               // actual size in pixels

        // Negative effect control
        globalShaderUniforms.set("negative", "negative", Vector2{1.0f, 1.0f}); // x = hue inversion offset, y = brightness inversion toggle (non-zero enables)

        // Dissolve and timing
        globalShaderUniforms.set("negative", "dissolve", 0.0f); // 0.0 = off, 1.0 = fully dissolved
        shaders::registerUniformUpdate("negative", [](Shader &shader)
                                       { globalShaderUniforms.set("negative", "time", (float)main_loop::getTime()); });

        // Edge burn colors
        globalShaderUniforms.set("negative", "burn_colour_1", ColorNormalize(RED));    // Primary burn color
        globalShaderUniforms.set("negative", "burn_colour_2", ColorNormalize(ORANGE)); // Secondary burn color
        globalShaderUniforms.set("negative", "shadow", 0.0f);                          // 1.0 = enable black mask shadow mode

        // UI hover distortion (optional)
        globalShaderUniforms.set("negative", "mouse_screen_pos", Vector2{0.0f, 0.0f});
        globalShaderUniforms.set("negative", "hovering", 0.0f);     // 0.0 = no hover effect, 1.0 = active
        globalShaderUniforms.set("negative", "screen_scale", 1.0f); // UI scale factor
        
        // spectrum rect
        globalShaderUniforms.set("spectrum_circle", "iResolution", Vector2{static_cast<float>(globals::VIRTUAL_WIDTH), static_cast<float>(globals::VIRTUAL_HEIGHT)});

        shaders::registerUniformUpdate("spectrum_circle", [](Shader &shader) {
            globalShaderUniforms.set("spectrum_circle", "iTime", static_cast<float>(main_loop::getTime()));
        });
        globalShaderUniforms.set("spectrum_circle", "uCenter",   Vector2{200, 150});  // relative to uRectPos
        globalShaderUniforms.set("spectrum_circle", "uRadius",   30.0f);
        
        // spectrum line
        shaders::registerUniformUpdate("spectrum_line_background", [](Shader &shader) {
            globalShaderUniforms.set("spectrum_line_background", "iTime", static_cast<float>(main_loop::getTime()));
            globalShaderUniforms.set("spectrum_line_background", "iResolution", Vector2{static_cast<float>(globals::VIRTUAL_WIDTH), static_cast<float>(globals::VIRTUAL_HEIGHT)});
        });
        
        // One-time configuration (or updated as needed)
        globalShaderUniforms.set("spectrum_line_background", "uLineSpacing", 100.0f);     // spacing between scanlines
        globalShaderUniforms.set("spectrum_line_background", "uLineWidth", 0.75f);        // thickness of each scanline
        globalShaderUniforms.set("spectrum_line_background", "uBeamHeight", 30.0f);       // vertical beam thickness
        globalShaderUniforms.set("spectrum_line_background", "uBeamIntensity", 1.0f);     // how strong the beam glows
        globalShaderUniforms.set("spectrum_line_background", "uOpacity", 1.0f);           // overlay strength (0 = invisible, 1 = full effect)
        
        globalShaderUniforms.set("spectrum_line_background", "uBeamY",          200.0f);  // vertical position in pixels
        globalShaderUniforms.set("spectrum_line_background", "uBeamWidth",      400.0f);  // horizontal length in pixels
        globalShaderUniforms.set("spectrum_line_background", "uBeamX",          400.0f);  //


        globalShaderUniforms.set("voucher_sheen", "booster", Vector2{0.0f, 0.0f});
        globalShaderUniforms.set("voucher_sheen", "dissolve", 0.0f);
        globalShaderUniforms.set("voucher_sheen", "time", 0.0f);
        globalShaderUniforms.set("voucher_sheen", "texture_details", Vector4{0.0f, 0.0f, 64.0f, 64.0f}); // .xy = offset, .zw = scale
        globalShaderUniforms.set("voucher_sheen", "image_details", Vector2{64.0f, 64.0f}); // set to your texture size
        globalShaderUniforms.set("voucher_sheen", "shadow", false);
        globalShaderUniforms.set("voucher_sheen", "burn_colour_1", ColorNormalize(BLUE));
        globalShaderUniforms.set("voucher_sheen", "burn_colour_2", ColorNormalize(PURPLE));

        // Optional live updates
        shaders::registerUniformUpdate("voucher_sheen", [](Shader &shader) {
            globalShaderUniforms.set("voucher_sheen", "time", static_cast<float>(main_loop::getTime()));
        });

<<<<<<< HEAD
        // Screen shaders - drop_shadow
        globalShaderUniforms.set("drop_shadow", "background_color", Vector4{0.0f, 0.0f, 0.0f, 0.0f}); // transparent background
        globalShaderUniforms.set("drop_shadow", "shadow_color", Vector4{0.0f, 0.0f, 0.0f, 0.5f}); // semi-transparent black shadow
        globalShaderUniforms.set("drop_shadow", "offset_in_pixels", Vector2{5.0f, 5.0f}); // shadow offset
        globalShaderUniforms.set("drop_shadow", "screen_pixel_size", Vector2{1.0f / globals::VIRTUAL_WIDTH, 1.0f / globals::VIRTUAL_HEIGHT});

        // Screen shaders - chromatic_aberration
        globalShaderUniforms.set("chromatic_aberration", "r_displacement", Vector2{3.0f, 0.0f});
        globalShaderUniforms.set("chromatic_aberration", "g_displacement", Vector2{0.0f, 0.0f});
        globalShaderUniforms.set("chromatic_aberration", "b_displacement", Vector2{-3.0f, 0.0f});
        globalShaderUniforms.set("chromatic_aberration", "height", 0.7f);
        globalShaderUniforms.set("chromatic_aberration", "width", 0.5f);
        globalShaderUniforms.set("chromatic_aberration", "fade", 0.7f);
        globalShaderUniforms.set("chromatic_aberration", "screen_pixel_size", Vector2{1.0f / globals::VIRTUAL_WIDTH, 1.0f / globals::VIRTUAL_HEIGHT});

        // Screen shaders - darkened_blur
        globalShaderUniforms.set("darkened_blur", "lod", 5.0f); // blur level (mipmap LOD)
        globalShaderUniforms.set("darkened_blur", "mix_percentage", 0.3f); // how much to darken (0.0 = no darkening, 1.0 = black)

        // Screen shaders - custom_2d_light
        globalShaderUniforms.set("custom_2d_light", "light_color", Vector3{255.0f, 255.0f, 255.0f}); // white light
        globalShaderUniforms.set("custom_2d_light", "brightness", 0.5f);
        globalShaderUniforms.set("custom_2d_light", "attenuation_strength", 0.5f);
        globalShaderUniforms.set("custom_2d_light", "intensity", 1.0f);
        globalShaderUniforms.set("custom_2d_light", "max_brightness", 1.0f);

        // Screen shaders - palette_shader
        globalShaderUniforms.set("palette_shader", "palette_size", 16); // number of colors in palette

        // Screen shaders - perspective_warp
        globalShaderUniforms.set("perspective_warp", "topleft", Vector2{0.01f, 0.0f});
        globalShaderUniforms.set("perspective_warp", "topright", Vector2{0.0f, 0.0f});
        globalShaderUniforms.set("perspective_warp", "bottomleft", Vector2{0.0f, 0.0f});
        globalShaderUniforms.set("perspective_warp", "bottomright", Vector2{0.0f, 0.0f});

        // Screen shaders - radial_shine_highlight
        globalShaderUniforms.set("radial_shine_highlight", "spread", 0.5f);
        globalShaderUniforms.set("radial_shine_highlight", "cutoff", 0.1f);
        globalShaderUniforms.set("radial_shine_highlight", "size", 1.0f);
        globalShaderUniforms.set("radial_shine_highlight", "speed", 1.0f);
        globalShaderUniforms.set("radial_shine_highlight", "ray1_density", 8.0f);
        globalShaderUniforms.set("radial_shine_highlight", "ray2_density", 30.0f);
        globalShaderUniforms.set("radial_shine_highlight", "ray2_intensity", 0.3f);
        globalShaderUniforms.set("radial_shine_highlight", "core_intensity", 2.0f);
        globalShaderUniforms.set("radial_shine_highlight", "seed", 5.0f);
        globalShaderUniforms.set("radial_shine_highlight", "hdr", 0); // false
        shaders::registerUniformUpdate("radial_shine_highlight", [](Shader &shader) {
            globalShaderUniforms.set("radial_shine_highlight", "time", static_cast<float>(main_loop::getTime()));
        });
=======
        // ========== NEW SHADERS FROM GODOT CONVERSION ==========

        // efficient_pixel_outline - Pixel-perfect outlines (4-way/8-way)
        globalShaderUniforms.set("efficient_pixel_outline", "outlineColor", Vector4{0.0f, 0.0f, 0.0f, 1.0f});
        globalShaderUniforms.set("efficient_pixel_outline", "outlineType", 2); // 0=none, 1=4-way, 2=8-way
        globalShaderUniforms.set("efficient_pixel_outline", "thickness", 1.0f);

        // atlas_outline - Atlas-aware outlines for sprite regions
        globalShaderUniforms.set("atlas_outline", "outlineWidth", 1.0f);
        globalShaderUniforms.set("atlas_outline", "outlineColor", Vector4{0.0f, 0.0f, 0.0f, 1.0f});
        globalShaderUniforms.set("atlas_outline", "uGridRect", Vector4{0.0f, 0.0f, 1.0f, 1.0f});
        globalShaderUniforms.set("atlas_outline", "uImageSize", Vector2{1.0f, 1.0f});

        // burn_2d - Burn/dissolve effect with ash colors
        shaders::registerUniformUpdate("burn_2d", [](Shader &shader) {
            globalShaderUniforms.set("burn_2d", "iTime", static_cast<float>(main_loop::getTime()));
        });
        globalShaderUniforms.set("burn_2d", "burnSize", 1.0f);
        globalShaderUniforms.set("burn_2d", "burnColor1", Vector4{1.0f, 0.7f, 0.0f, 1.0f}); // Orange
        globalShaderUniforms.set("burn_2d", "burnColor2", Vector4{0.5f, 0.0f, 0.0f, 1.0f}); // Dark red
        globalShaderUniforms.set("burn_2d", "burnColor3", Vector4{0.1f, 0.1f, 0.1f, 1.0f}); // Ash

        // dissolve_burn_edge - Simple dissolve with burn edge
        globalShaderUniforms.set("dissolve_burn_edge", "burnSize", 1.3f);
        globalShaderUniforms.set("dissolve_burn_edge", "progress", 0.0f);

        // drop_shadow - Drop shadow effect
        globalShaderUniforms.set("drop_shadow", "shadowOffset", Vector2{5.0f, 5.0f});
        globalShaderUniforms.set("drop_shadow", "shadowColor", Vector4{0.0f, 0.0f, 0.0f, 0.5f});
        globalShaderUniforms.set("drop_shadow", "shadowSoftness", 1.0f);

        // hologram - Hologram visual effect
        shaders::registerUniformUpdate("hologram", [](Shader &shader) {
            globalShaderUniforms.set("hologram", "iTime", static_cast<float>(main_loop::getTime()));
        });
        globalShaderUniforms.set("hologram", "strength", 0.5f);
        globalShaderUniforms.set("hologram", "frequency", 10.0f);

        // liquid_sphere - Liquid-filled sphere with waves
        shaders::registerUniformUpdate("liquid_sphere", [](Shader &shader) {
            globalShaderUniforms.set("liquid_sphere", "iTime", static_cast<float>(main_loop::getTime()));
        });
        globalShaderUniforms.set("liquid_sphere", "liquidLevel", 0.5f);
        globalShaderUniforms.set("liquid_sphere", "waveAmplitude", 0.1f);
        globalShaderUniforms.set("liquid_sphere", "waveFrequency", 5.0f);
        globalShaderUniforms.set("liquid_sphere", "liquidColor", Vector4{0.2f, 0.6f, 0.8f, 0.7f});

        // texture_liquid - Dual-wave water fill effect
        shaders::registerUniformUpdate("texture_liquid", [](Shader &shader) {
            globalShaderUniforms.set("texture_liquid", "iTime", static_cast<float>(main_loop::getTime()));
        });
        globalShaderUniforms.set("texture_liquid", "waterColor1", Vector4{0.2f, 0.6f, 0.8f, 0.5f});
        globalShaderUniforms.set("texture_liquid", "waterColor2", Vector4{0.1f, 0.5f, 0.7f, 0.4f});
        globalShaderUniforms.set("texture_liquid", "waterLevelPercentage", 0.0f);
        globalShaderUniforms.set("texture_liquid", "waveFrequency1", 10.0f);
        globalShaderUniforms.set("texture_liquid", "waveAmplitude1", 0.05f);
        globalShaderUniforms.set("texture_liquid", "waveFrequency2", 15.0f);
        globalShaderUniforms.set("texture_liquid", "waveAmplitude2", 0.03f);

        // pixel_perfect_dissolve - Resolution-independent dissolve
        globalShaderUniforms.set("pixel_perfect_dissolve", "sensitivity", 0.5f);
>>>>>>> a79dc2f8

    }
}<|MERGE_RESOLUTION|>--- conflicted
+++ resolved
@@ -601,7 +601,6 @@
             globalShaderUniforms.set("voucher_sheen", "time", static_cast<float>(main_loop::getTime()));
         });
 
-<<<<<<< HEAD
         // Screen shaders - drop_shadow
         globalShaderUniforms.set("drop_shadow", "background_color", Vector4{0.0f, 0.0f, 0.0f, 0.0f}); // transparent background
         globalShaderUniforms.set("drop_shadow", "shadow_color", Vector4{0.0f, 0.0f, 0.0f, 0.5f}); // semi-transparent black shadow
@@ -651,7 +650,6 @@
         shaders::registerUniformUpdate("radial_shine_highlight", [](Shader &shader) {
             globalShaderUniforms.set("radial_shine_highlight", "time", static_cast<float>(main_loop::getTime()));
         });
-=======
         // ========== NEW SHADERS FROM GODOT CONVERSION ==========
 
         // efficient_pixel_outline - Pixel-perfect outlines (4-way/8-way)
@@ -713,7 +711,6 @@
 
         // pixel_perfect_dissolve - Resolution-independent dissolve
         globalShaderUniforms.set("pixel_perfect_dissolve", "sensitivity", 0.5f);
->>>>>>> a79dc2f8
 
     }
 }