# ✅ TODOs: Organized by Category

## Kinda high priority
- [ ] performance bottleneck somewhere, need to find it.
- [ ] https://chatgpt.com/share/686a5804-30e0-800a-8149-4b2a61ec44bc expose raycast system to lua
- [ ] on language change - some kind of alignmnet function that aligns woth respect to screen on text update & uibox resize
<<<<<<< HEAD
- [ ] text update not applying for text that is in the middle of typing? reset typing when text is set (including coroutine state?)
- use hump.gamestate. How to hook with raylib?
- turn hump.camera to raylib https://chatgpt.com/share/686b5528-ced8-800a-b6fc-bf4854a62cac
    - how to bind raylib camera in a way that can be used from c ++? Maybe just hang on to a single camera? what are the uses of having multiple?
- [ ] Set up custom debugging for lua https://marketplace.visualstudio.com/items?itemName=tomblind.local-lua-debugger-vscode
=======
- [ ] text update not applying for text that is in the middle of typing? reset typing when text is set (including coroutine state?), as well as effects?
- [ ] add signals to lua code so I can use them later
>>>>>>> 10147344
- [ ] Applying shaders to ui in a modular fashion
    - ui element/ including children or not in shader: https://chatgpt.com/share/686a88fe-7d58-800a-b0c7-45d18b93a390 
    - element: drawSelf() overhaul using shader pass component: https://chatgpt.com/share/686a8a8e-2fc8-800a-b21d-3539224e69f9
    - three considerations: 
        - on ninepatch images
        - how to do tweening, etc. for individual shdaers in individual elements?
        - on rounded rects 
        - what to do about content within? How to specify that shader be applied over what is inside, or not?
        
- [ ] test edge_effect shader

    - uniforms:
```cpp
// update every frame:
shaders::registerUniformUpdate("edge_shader", [](Shader &sh) {
    globalShaderUniforms.set("edge_shader", "iTime", static_cast<float>(GetTime()));
});

// one-time setup of all the other edge params:
globalShaderUniforms.set("edge_shader", "edgeMode",                1);        // 0:none,1:plain,2:shiny
globalShaderUniforms.set("edge_shader", "edgeWidth",               1.0f);
globalShaderUniforms.set("edge_shader", "edgeColorFilter",         1);        // e.g. 1=Multiply
globalShaderUniforms.set("edge_shader", "edgeColor",               Vector4{1,1,1,1});
globalShaderUniforms.set("edge_shader", "edgeColorGlow",           0.0f);
globalShaderUniforms.set("edge_shader", "edgeShinyWidth",          0.2f);
globalShaderUniforms.set("edge_shader", "edgeShinyAutoPlaySpeed",  1.0f);

// if you need resolution/unscaled time, register those too:
globalShaderUniforms.set("edge_shader", "iResolution", 
    Vector2{(float)GetScreenWidth(), (float)GetScreenHeight()});

```
- [ ] figure out how to do outline/border shaders done  here with arbitrary sprites https://github.com/mob-sakai/UIEffect -> shader code is in UIEffect.cginc, also scrape textures too /  want: pattern background overlay, edge shiny, transition (dissolve), 
    - [ ] Sampling Filter 
    - [ ] Transition filter
    - [ ] Shadow Mode
    - [ ] Edge mode

- [ ] Unexplored areas: chipmunk2d in a game (how to mesh with my transforms?
- [ ] unexplored option: 1 bit or simple shapes + global shadow shader like with SNKRX
- [ ] unexplored option: static sprites with jitter + noise as in shader_todos.md for visual uniformity & style

- [ ] lua libraries to use later for my game dev
    - https://github.com/love2d-community/awesome-love2d?tab=readme-ov-file
    - behavior tree & state machine libs for love might be interesting to explore @ later point if necessary

- [ ] bug with jitter shader where it's not rendering in the right spot again. Maybe check with master branch to see if krill render like this? And black hole
- [ ] update the gamejam 50 branch with the new branch, then test
- [ ] test all of the above to make sure it's working
- [ ] have all shadows for sprites, text, etc. in the same layer, below the sprites, text, etc.

- [ ] Dont update text and ui that is out of bounds 

- [ ] way to keep track of y-values for successive test mesages so they don't overlap




## Shaders
- [ ] use this as a base for future shaders: https://chatgpt.com/share/68521752-7898-800a-8d76-d30affc26ca0  / or "gamejam" shader in shader folder
- [ ] make variations of texture shaders based on voucher sheen/polychrome
- [ ] implement voucher sheen -> use new overlay draw system to do it

- [ ] inventory drag & drop broken
- [ ] highlight outline size is wrong. how to fix?
- [ ] link onscreen keyboard with text input -> click text field -> show keyboard -> link keyboard buttons with string stored -> enter pressed, close keyboard -> https://www.raylib.com/examples/text/loader.html?name=text_input_box / use this example for text input gui

- [ ] Implement more UI element types:
  
  - [ ] Cycles (radio buttons)
    - Displays a current selection (current_option_val)
    - Has left/right buttons to cycle through a list of args.options
    - args.focus_args.type = 'cycle' allows d-pad and shoulder input to be utilized
    - Visually indicates the current position with pips (unless args.no_pips) -> pips are just tiny rects, given unique ids (pip1, pip2), and change color depending on whether they are selected or not. They are added to a row component. Then the row added below the text
    - Binds to an external data value in ref_table[ref_value]
    - Can trigger a callback when changed
    - Supports keyboard/controller interaction and shoulder button overlays
  - [ ] Alerts -> just ui boxes with a dynamic text component that has a moving exclamation mark.
  - [ ] Tooltips -> ui boxes with rows/columns with backgrounds + text of varying colors + sometimes dynamic text for effect. There are drag, hover tooltips, each of which should be tested. Also don't make them be re-created every time, just cache them with the owner entity and destroy them later
- [ ] make particle system a little easier to use on the go
- [ ] Text input (with cursor displayed, etc, software keyboard)


### MISC. RENDERING
- [ ] higher shadow on hovered items, draw above everything else. How? -> add height offset to shadow I guess -> use layer z-order for this

### LAUNCH CODE
- [ ] Shader materials, choose 2 or 3 and make them work for sprites (apply sprite sheet scaling) - including maybe an overall shadow pass like in snkrx?
- [ ] Participate in game jam or do a little test game jam on my own to make everything ready

---

## Immediate laters

- [ ] how to improve web launcher? -> this might work https://github.com/cn04/emscripten-webgl-loader?tab=readme-ov-file
- [ ] how to request a new GOAP plan and run it from lua?
- [ ] Utilize controller focus interactivity focus funneling in the above ui
    - [ ] redirect_focus_to: "When navigating focus, skip me and send it to this node instead."
    - [ ] claim_focus_from: "I'm a proxy node, but real input focus is handled by the node I'm representing."
- [ ] Context handling for modal dialogs (controller focus saving between windows) & controller run-through for the various ui types implemented (support for shoulder buttons, dpad, etc. when relevant) -> maybe do controller later, just implement modality / layers
- [ ] shake not working, scramble not working. Slight stall when the app loads on windows, not sure why.
- [ ] some new text effects https://chatgpt.com/share/6809c567-486c-800a-a0db-e2dd955643aa
- Function to expand only a part of the ninepatch image (left corner for text, etc.). For use with kenney ui
- [ ] Option to set images for hover/ not hover/ clicked separately instead of using hover colors (one or the other). 
- [ ] Option to draw something over the button for select marker (instead of chosen circle bob)
- [ ] text tag documentation (img, anim) -> static ui / (img) -> dynamic text
- [ ] Rendering for animated entities should respect uiconfig's color variable for tint if the master entity has a uiconfig (is a uielement OBJECT type)
- [ ] shadows for sprites with shader pipeline, these need to be integrated with the shaders themselves (or use separate shadow pass) -> just render the final image twice with tint, should work
- [ ] change dissove on foil, etc. shaders, can't be a copy of balatro's
- [ ] tween colors for inventory ui, show hover indicator with draw() function
- [ ] Skill tree, refer to bytepath
- [ ] Text highlight efect - show same text overlaid, which vanishes upwa
- [ ] Use simple art style + scale down technique for visual prettiness
- [ ] something to replace current dissolve effect?
- [ ] some particle ideas:
  - [ ] particles - appear, move to a certain point via tweening, disappear
  - [ ] particles - wavering trail of rectangles behind a moving object + circle that flashes into view
  - [ ] particles - basic shapes changing size or other properties
  - [ ] particles- spinnig segmented circle which flahses then vanishes
  - [ ] particles - lightning-shaped irregular lines branching out all at once, then vanishing
- [ ] Some shaders don't work with the multi-pass system I have. 
- [ ] rounded rect needs testing - outline doesn't seem to work right all the time
- [ ] simple lighting shader with normal maps
- [ ] AddDrawTransformEntityWithAnimationWithPipeline needs to be tested.
- [ ] Some shaders, simple ones, which can be layered fro sprites and serve as a backbone for other additions later on. (drop shadow, holoram, 3d skew, sheen)
- [ ] button presses need to shift down text as well (dynamic text)
- [ ] Add support for UI element and box alignment to rotation/scale when bound to transforms.
- [ ] Highlights (like card selection highlights) -> just a uibox that is an empty outline, attached to another uibox. -> do for controller input later
- [ ] Need to apply individual sprite atlas uv change to every shader that will be used with sprites & create web versions
- [ ] Fix clicking + dragging not working unless hover is enabled.
- [ ] Make hover optional for clicking to work.
- [ ] Ensure UI elements are not clickable by default unless specified.
- [ ] rect shapes are made clickable by default in game.cpp. why do nested ones not click?
- [ ] UIbox should align itself again if its size changes. right now it does not.
- [ ] Impplement optional shader support for individual ui elements (or entire ui element trees)
- [ ] outline interiors look too square
- [ ] UI context switching for controller context savving (which button was focused, excluding butons from context in the presence of an overlay)
- [ ] Dynamic text has a problem where center/right alignment breaks ui element placement. Keep it as left aligned and use the ui element alightment, and you should be fine
- [ ] UI objects in ui elements might call renew alignment on ui box every time. need to check this.
- [ ] Add shader variations:
Suggestions for Gloss/Shine Shader Variations
🔷 Material-Focused Shines
    Brushed Metal – directional highlights with anisotropic streaks based on tangents.
    Velvet Sheen – edge-based soft highlights with fuzzy falloff (rim lit, but diffused).
    Lacquer/Plastic – hard specular with sharp, clean falloff + slight clear coat shine.
    Worn Metal – gloss modulated by grunge/noise masks; procedural wear and tear.
    Pearlescent – multi-layered interference hues depending on view angle and light angle.
    Holographic – shifting diffraction-like rainbow highlights from camera angle.
🔷 Stylized/Procedural Effects
    Ramp-based Specular (Toon Shine) – non-linear specular ramping using a 1D texture or math step function.
    Anime Glint – animated diagonal lines or sparkles that pulse across edges.
    Sheen Lines (Vista Glow) – trailing glow point that animates around a border (like high-end foil cards).
    Moving Bokeh Reflection – light spots (fake lens bokeh) that flow across the surface.
🔷 Overlay/Multipass Ideas
    Environment Map Reflection – even without actual environment maps, use fake cubemap glint swipes.
    Dynamic Bloom Outline – bright specular zones that spill light (bloom) and pulse.
    Double Coat Shader – simulate a thin transparent glossy coat over a rough underlayer.
    Scanline Sparkle – thin traveling scanline that causes strong sparkle on intersect.
🔷 Noise/Distortion Driven
    Distorted Shine – use noise to break up highlights into irregular reflections.
    Liquid Shine – sine-driven ripple effect modulating specular zones.
    Time-based Wave Gloss – sin(time + pos) driven specular strength shifting.
    Fractal Shine Veins – highlights that follow perlin/fractal veins.
    Edge Pulse Gloss – gloss increases along UV edges or silhouette outlines.

## 🧭 Later later laters *(future consideration)*
- [ ] make debug window that has debugDraw toggle
- [ ] some text effects randomly freeze, rotation seems off with renderscale other than 1
- [ ] optimize text implementation
- [ ] Determine how to programmatically modify frame times for particle animations.
- [ ] Consider using VBOs/IBOs for rendering to improve performance.
- [ ] "LATER: figure out button UIE more precisely"
- [ ] "LATER: bottom outline is sometimes jagged…"
- [ ] "LATER: when clicking nested buttons, outer button triggers hover…"
- [ ] "LATER: use VBO & IBOS for rendering"
- [ ] "LATER: ninepatch?"
- [ ] "LATER: Allow per-animation frame timing configuration in `particle::CreateParticle`.
- [ ] Determine how to handle automatic layout refresh when text changes (recenter or scale?).
- [ ] Add support for hover color change.
- [ ] rotation for ui elements & permanent attachment needs looking into, offsets don't work properly. 
- [ ] make color coding function for ui boxes (to generate color-coded tooltips)
- [ ] shadows for sprites using the sprites themselves (grayed out version)
- [ ] Fix jagged bottom outlines when buttons are scaled down.
- [ ] Controller input does not work on the mac.
- [ ] focus menu layers for controller not tested. It's simply used to save the previously focused node before opening something that will hog all the focus (onscreen keyboard for instance), which can then be restored after the thing is closed again. Mostly it's under_overlay that's used to mark buttons as being under overlay and mark them as not part of focusable list. Overlays are not implemented/tested and need to be debugged.
- [ ] focus navigation selection box should be a rounded rect, not a straight out rect
- [ ] probably make shadows stay in place vertically when shifting characters around in fancy text
- [ ] math.cpp needs cleanup
- [ ] refactoring input functionality
- [ ] shader TODOs
- [ ] spine rendering + layer integration https://chatgpt.com/share/67766376-ac24-800a-8711-f6fd64a6d733



# Done

- [x] adding animations for static text types (not for dynamic text)

- [ ] need to optimize, in order: drawsteppedroundedrectangle (self time), movewithmaster
- [ ] try this optimization https://chatgpt.com/share/68444854-ba0c-800a-aa4f-e91c616c7ee1
- [ ] disabling box::move and box::drag for now, not in use
- [ ] do optimization for quad tree
- [ ] optimize updatesystems with this; https://chatgpt.com/c/683ef4e3-bc90-800a-8478-9788d51b3d6f  Also consider optimizing by caching parent components when recursing by frame?
- [ ] use cached variables for transform values? single-component groups don't work.<|MERGE_RESOLUTION|>--- conflicted
+++ resolved
@@ -4,16 +4,11 @@
 - [ ] performance bottleneck somewhere, need to find it.
 - [ ] https://chatgpt.com/share/686a5804-30e0-800a-8149-4b2a61ec44bc expose raycast system to lua
 - [ ] on language change - some kind of alignmnet function that aligns woth respect to screen on text update & uibox resize
-<<<<<<< HEAD
-- [ ] text update not applying for text that is in the middle of typing? reset typing when text is set (including coroutine state?)
+- [ ] text update not applying for text that is in the middle of typing? reset typing when text is set (including coroutine state?), as well as effects?
 - use hump.gamestate. How to hook with raylib?
 - turn hump.camera to raylib https://chatgpt.com/share/686b5528-ced8-800a-b6fc-bf4854a62cac
     - how to bind raylib camera in a way that can be used from c ++? Maybe just hang on to a single camera? what are the uses of having multiple?
 - [ ] Set up custom debugging for lua https://marketplace.visualstudio.com/items?itemName=tomblind.local-lua-debugger-vscode
-=======
-- [ ] text update not applying for text that is in the middle of typing? reset typing when text is set (including coroutine state?), as well as effects?
-- [ ] add signals to lua code so I can use them later
->>>>>>> 10147344
 - [ ] Applying shaders to ui in a modular fashion
     - ui element/ including children or not in shader: https://chatgpt.com/share/686a88fe-7d58-800a-b0c7-45d18b93a390 
     - element: drawSelf() overhaul using shader pass component: https://chatgpt.com/share/686a8a8e-2fc8-800a-b21d-3539224e69f9
