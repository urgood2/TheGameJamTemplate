#pragma once

#include "core/globals.hpp"
#include "util/common_headers.hpp"
#include "systems/transform/transform_functions.hpp"

#include <string>
#include <unordered_map>

namespace game {
    void SetUpShaderUniforms(); 
    
    extern std::function<void()> OnUIScaleChanged;
    
    inline void centerInventoryItemOnTargetUI(entt::entity itemEntity, entt::entity targetUIElement)
    {
        auto &itemTransform = globals::getRegistry().get<transform::Transform>(itemEntity);
        auto &itemRole = globals::getRegistry().get<transform::InheritedProperties>(itemEntity);
        auto &targetTransform = globals::getRegistry().get<transform::Transform>(targetUIElement);
        
        float targetWidth = targetTransform.getActualW();
        float targetHeight = targetTransform.getActualH();
        float itemW = itemTransform.getActualW();
        float itemH = itemTransform.getActualH();
        
        //TODO: cook in dynamic object resizing later if item needs to change size while in ui, but not ouside of it?
        
        // prevent jerkiness
        
        
        itemRole.offset->x = (targetWidth - itemW) / 2.0f;
        itemRole.offset->y = (targetHeight - itemH) / 2.0f;
        
        itemTransform.setActualX(targetTransform.getActualX() + itemRole.offset->x);
        itemTransform.setActualY(targetTransform.getActualY() + itemRole.offset->y);
    }

    inline void ShowDebugUI()
    {
        if (!ImGui::Begin("DebugWindow"))
            return;

        static const float uiScales[] = { 0.5f, 0.75f, 1.0f, 1.25f, 1.5f, 1.75f, 2.0f, 2.25f, 2.5f };
        static int currentScaleIndex = 2; // Default to 1.0f
        static int previousScaleIndex = currentScaleIndex;
        static int lastLoadingCountShown = 0;
        static float fakeProgress = 0.0f;

        if (ImGui::BeginTabBar("Debug variables")) {
            if (ImGui::BeginTabItem("Flags")) {
<<<<<<< HEAD
                bool debugDraw = globals::drawDebugInfo;
                if (ImGui::Checkbox("Show Bounding Boxes & Debug Info", &debugDraw)) {
                    globals::setDrawDebugInfo(debugDraw);
                }
                bool physicsDebug = globals::drawPhysicsDebug;
                if (ImGui::Checkbox("Show physics debug draw", &physicsDebug)) {
                    globals::setDrawPhysicsDebug(physicsDebug);
                }
=======
                ImGui::Checkbox("Show Bounding Boxes & Debug Info", &globals::getDrawDebugInfo());
                ImGui::Checkbox("Show physics debug draw", &globals::getDrawPhysicsDebug());
>>>>>>> 15360064

                ImGui::Text("UI Scale:");
                if (ImGui::BeginCombo("##uiScaleCombo", std::to_string(uiScales[currentScaleIndex]).c_str())) {
                    for (int i = 0; i < IM_ARRAYSIZE(uiScales); ++i) {
                        bool isSelected = (i == currentScaleIndex);
                        if (ImGui::Selectable(std::to_string(uiScales[i]).c_str(), isSelected)) {
                            currentScaleIndex = i;
                        }
                        if (isSelected)
                            ImGui::SetItemDefaultFocus();
                    }
                    ImGui::EndCombo();
                }

                if (currentScaleIndex != previousScaleIndex) {
                    previousScaleIndex = currentScaleIndex;
<<<<<<< HEAD
                    globals::setGlobalUIScaleFactor(uiScales[currentScaleIndex]);
                }

                ImGui::EndTabItem();
            }
            if (ImGui::BeginTabItem("Events")) {
                // Loading progress bar (debug-only).
                int stagesComplete = globals::loadingStateIndex;
                float progress = std::min(1.0f, stagesComplete / 10.0f); // heuristic until a real total is known
                if (stagesComplete != lastLoadingCountShown) {
                    fakeProgress = progress;
                    lastLoadingCountShown = stagesComplete;
                } else {
                    fakeProgress = std::min(1.0f, fakeProgress + 0.02f); // creep forward visually
=======
                    globals::getGlobalUIScaleFactor() = uiScales[currentScaleIndex];
                    OnUIScaleChanged(); // ✅ Call your method here
>>>>>>> 15360064
                }
                ImGui::Text("Loading progress");
                ImGui::ProgressBar(fakeProgress, ImVec2(0.0f, 0.0f));

                ImGui::Text("Last loading stage: %s (%s)",
                            globals::getLastLoadingStage().empty() ? "<none>" : globals::getLastLoadingStage().c_str(),
                            globals::getLastLoadingStageSuccess() ? "ok" : "failed");
                ImGui::Text("Last UI focus: %d", static_cast<int>(globals::getLastUIFocus()));
                ImGui::Text("Last UI button: %d", static_cast<int>(globals::getLastUIButtonActivated()));
                ImGui::Text("Last collision: A=%d B=%d",
                            static_cast<int>(globals::getLastCollisionA()),
                            static_cast<int>(globals::getLastCollisionB()));
                ImGui::EndTabItem();
            }
            ImGui::EndTabBar();
        }

        ImGui::End();
    }


}<|MERGE_RESOLUTION|>--- conflicted
+++ resolved
@@ -48,19 +48,14 @@
 
         if (ImGui::BeginTabBar("Debug variables")) {
             if (ImGui::BeginTabItem("Flags")) {
-<<<<<<< HEAD
-                bool debugDraw = globals::drawDebugInfo;
+                bool debugDraw = globals::getDrawDebugInfo();
                 if (ImGui::Checkbox("Show Bounding Boxes & Debug Info", &debugDraw)) {
                     globals::setDrawDebugInfo(debugDraw);
                 }
-                bool physicsDebug = globals::drawPhysicsDebug;
+                bool physicsDebug = globals::getDrawPhysicsDebug();
                 if (ImGui::Checkbox("Show physics debug draw", &physicsDebug)) {
                     globals::setDrawPhysicsDebug(physicsDebug);
                 }
-=======
-                ImGui::Checkbox("Show Bounding Boxes & Debug Info", &globals::getDrawDebugInfo());
-                ImGui::Checkbox("Show physics debug draw", &globals::getDrawPhysicsDebug());
->>>>>>> 15360064
 
                 ImGui::Text("UI Scale:");
                 if (ImGui::BeginCombo("##uiScaleCombo", std::to_string(uiScales[currentScaleIndex]).c_str())) {
@@ -77,8 +72,8 @@
 
                 if (currentScaleIndex != previousScaleIndex) {
                     previousScaleIndex = currentScaleIndex;
-<<<<<<< HEAD
                     globals::setGlobalUIScaleFactor(uiScales[currentScaleIndex]);
+                    OnUIScaleChanged(); // ✅ Call your method here
                 }
 
                 ImGui::EndTabItem();
@@ -92,10 +87,6 @@
                     lastLoadingCountShown = stagesComplete;
                 } else {
                     fakeProgress = std::min(1.0f, fakeProgress + 0.02f); // creep forward visually
-=======
-                    globals::getGlobalUIScaleFactor() = uiScales[currentScaleIndex];
-                    OnUIScaleChanged(); // ✅ Call your method here
->>>>>>> 15360064
                 }
                 ImGui::Text("Loading progress");
                 ImGui::ProgressBar(fakeProgress, ImVec2(0.0f, 0.0f));
