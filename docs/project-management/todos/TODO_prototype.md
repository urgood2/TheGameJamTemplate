--- conflicted
+++ resolved
@@ -65,17 +65,14 @@
 -
 - refer to balatro_analysis folder for design elements.
 
-<<<<<<< HEAD
 - cast combo ui: just show cast feed ui in both action and planning state.
 - discovery tags: we need to show this with toasts sort of thing.
 - Display the tags in the card ui.
 - make card tooltips appear next to cards.
 - Get basic systems like wand executor, discovery, most importantly cast events firing and the ui showing, up so I can get started.
 
-=======
 
 - refer to wand_cast_feed_integration_steps.md for wand → cast feed integration steps.
->>>>>>> 08dd8108
 - maybe pause game before starting action phase to evaluate cards once, show discoveries, etc?
 - lag at start may have to do with the tests. gotta make sure.
 
