--- conflicted
+++ resolved
@@ -144,13 +144,10 @@
     void setGlobalUIScaleFactor(float v);
     
     extern bool drawDebugInfo, drawPhysicsDebug; // set to true to allow debug drawing of transforms
-<<<<<<< HEAD
+    bool& getDrawDebugInfo();
+    bool& getDrawPhysicsDebug();
     void setDrawDebugInfo(bool v);
     void setDrawPhysicsDebug(bool v);
-=======
-    bool& getDrawDebugInfo();
-    bool& getDrawPhysicsDebug();
->>>>>>> 15360064
     
     extern const float UI_PROGRESS_BAR_INSET_PIXELS; // inset for progress bar fill (the portion that fills the bar)
     
