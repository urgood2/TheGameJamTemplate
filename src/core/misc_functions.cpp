#include "misc_fuctions.hpp"

#include "util/common_headers.hpp"
#include "util/utilities.hpp"
#include "core/globals.hpp"
#include "core/game.hpp"
#include "core/init.hpp"
#include "systems/shaders/shader_system.hpp"
#include "systems/palette/palette_quantizer.hpp"
namespace game
{
    std::function<void()> OnUIScaleChanged = []() {
        // Default implementation does nothing
        SPDLOG_DEBUG("OnUIScaleChanged called, but no action defined.");
    };

    void SetUpShaderUniforms()
    {

        using namespace globals;
        // pre-load shader values for later use
        
        // my own polychrome
        // register frame‐time‐dependent uniforms
        shaders::registerUniformUpdate("custom_polychrome", [](Shader &sh) {
            // if you ever need to animate waveSpeed or time, update here
            globalShaderUniforms.set("custom_polychrome", "time",    (float)main_loop::getTime());
        });

        // one‐time defaults
        globalShaderUniforms.set("custom_polychrome", "stripeFreq",  0.3f);
        globalShaderUniforms.set("custom_polychrome", "waveFreq",    2.0f);
        globalShaderUniforms.set("custom_polychrome", "waveAmp",     0.4f);
        globalShaderUniforms.set("custom_polychrome", "waveSpeed",   0.1f);
        globalShaderUniforms.set("custom_polychrome", "stripeWidth", 1.0f);
        globalShaderUniforms.set("custom_polychrome", "polychrome",  Vector2{0.0f, 0.1f});
        
        
        // spotlight shader
        // one‐time defaults
        // update on every frame in case of resize
        globalShaderUniforms.set("spotlight", "screen_width",  static_cast<float>(globals::VIRTUAL_WIDTH));
        globalShaderUniforms.set("spotlight", "screen_height", static_cast<float>(globals::VIRTUAL_HEIGHT));
        globalShaderUniforms.set("spotlight", "circle_size",      0.5f);
        globalShaderUniforms.set("spotlight", "feather",          0.05f);
        globalShaderUniforms.set("spotlight", "circle_position",  Vector2{0.5f, 0.5f});
        
        
        // palette shader
        
        palette_quantizer::setPaletteTexture("palette_quantize", util::getRawAssetPathNoUUID("graphics/palettes/resurrect-64-1x.png"));
        // static auto paletteTex = LoadTexture(util::getRawAssetPathNoUUID("graphics/palettes/duel-1x.png").c_str());
        // SetTextureFilter(paletteTex, TEXTURE_FILTER_POINT);
        // globalShaderUniforms.set("palette_quantize", "palette", paletteTex);
        // globalShaderUniforms.set("palette_quantize", "palette_size", 256.f); // size of the palette
        


        // one-time defaults
        globalShaderUniforms.set("random_displacement_anim", "interval",   0.5f);
        globalShaderUniforms.set("random_displacement_anim", "timeDelay",  1.4f);
        globalShaderUniforms.set("random_displacement_anim", "intensityX", 4.0f);
        globalShaderUniforms.set("random_displacement_anim", "intensityY", 4.0f);
        globalShaderUniforms.set("random_displacement_anim", "seed",       42.0f);

        // every frame, drive the time
        shaders::registerUniformUpdate("random_displacement_anim", [](Shader &shader) {
            globalShaderUniforms.set("random_displacement_anim", "iTime", (float)main_loop::getTime());
        });

        
        globalShaderUniforms.set("pixelate_image", "texSize",
            Vector2{ (float)globals::screenWidth, (float)globals::screenHeight });
        globalShaderUniforms.set("pixelate_image", "pixelRatio",
            0.5f);


        
        const int TILE_SIZE = 64; // size of a tile in pixels, temporary, used for tile grid overlay

        
        auto frame = init::getSpriteFrame("tile-grid-boundary.png");
        auto atlasID =  frame.atlasUUID;
        auto atlas = globals::textureAtlasMap.at(atlasID);
        auto gridX = frame.frame.x;
        auto gridY = frame.frame.y;
        auto gridW = frame.frame.width;
        auto gridH = frame.frame.height;
        
        atlas = globals::textureAtlasMap.at(atlasID);
        
        // tile grid overlay
        shaders::registerUniformUpdate("tile_grid_overlay", [atlas](Shader &s) {            
            globalShaderUniforms.set("tile_grid_overlay", "mouse_position",
                                     GetScaledMousePosition());   
            
            globalShaderUniforms.set("tile_grid_overlay", "atlas", atlas);  
            
            // auto shader = shaders::getShader("tile_grid_overlay");
            
            // int atlasLoc = GetShaderLocation(shader, "atlas");
            // SetShaderValueTexture(shader, atlasLoc, atlas);
            
        });
        
        float desiredCellSize = TILE_SIZE;             // in world‐units
        float scale = 1.0f/desiredCellSize;    // how many cells per world‐unit

        
        // atlas dims
        globalShaderUniforms.set("tile_grid_overlay", "uImageSize",
            Vector2{ float(atlas.width), float(atlas.height) });
        // which grid sprite
        globalShaderUniforms.set("tile_grid_overlay", "uGridRect",
                    Vector4{ gridX, gridY, gridW, gridH });

        // grid parameters
        globalShaderUniforms.set("tile_grid_overlay", "scale",             scale);
        globalShaderUniforms.set("tile_grid_overlay", "base_opacity",      0.0f);
        globalShaderUniforms.set("tile_grid_overlay", "highlight_opacity", 0.4f);
        globalShaderUniforms.set("tile_grid_overlay", "distance_scaling",  100.0f);

        // outer space

        shaders::registerUniformUpdate("outer_space_donuts_bg", [](Shader &shader) { // update iTime every frame
            globalShaderUniforms.set("outer_space_donuts_bg", "iTime", static_cast<float>(main_loop::getTime()));
        });
        // One-time setup
        globalShaderUniforms.set("outer_space_donuts_bg", "iResolution", Vector2{(float)globals::VIRTUAL_WIDTH, (float)globals::VIRTUAL_HEIGHT});
        globalShaderUniforms.set("outer_space_donuts_bg", "grayAmount", 0.77f); // Set initial gray amount
        globalShaderUniforms.set("outer_space_donuts_bg", "desaturateAmount ", 2.87f); // Set initial desaturation amount
        globalShaderUniforms.set("outer_space_donuts_bg", "speedFactor", 0.61f); // Set initial speed factor

        globalShaderUniforms.set("outer_space_donuts_bg", "u_brightness", 0.17f); // Set initial brightness
        globalShaderUniforms.set("outer_space_donuts_bg", "u_noisiness", 0.22f); // Set initial noisiness
        globalShaderUniforms.set("outer_space_donuts_bg", "u_hueOffset", 0.0f); // Set initial hue offset
        globalShaderUniforms.set("outer_space_donuts_bg", "u_donutWidth", -2.77f); // Set initial donut width
        globalShaderUniforms.set("outer_space_donuts_bg", "pixel_filter", 150.f); // Set initial hue offset
        
        //TODO: hue offset can be animated with timer

        
        // flash shader
        shaders::registerUniformUpdate("flash", [](Shader &shader) { // update iTime every frame
            globalShaderUniforms.set("flash", "iTime", static_cast<float>(main_loop::getTime()));
        });

        // screen transition
        globalShaderUniforms.set("screen_tone_transition", "in_out", 0.f);
        globalShaderUniforms.set("screen_tone_transition", "position", 0.0f);
        globalShaderUniforms.set("screen_tone_transition", "size", Vector2{32.f, 32.f});
        globalShaderUniforms.set("screen_tone_transition", "screen_pixel_size", Vector2{1.0f / globals::VIRTUAL_WIDTH, 1.0f / globals::VIRTUAL_HEIGHT});
        globalShaderUniforms.set("screen_tone_transition", "in_color", Vector4{0.0f, 0.0f, 0.0f, 1.0f});
        globalShaderUniforms.set("screen_tone_transition", "out_color", Vector4{1.0f, 1.0f, 1.0f, 1.0f});

        // background shader

        /*

            iTime	float	0.0 → ∞	Elapsed time in seconds. Drives animation. Use main_loop::getTime() or delta accumulation.
            texelSize	vec2	1.0 / screenSize	Inverse of resolution. E.g., vec2(1.0/1280.0, 1.0/720.0).
            polar_coordinates	bool	0 or 1	Whether to enable polar swirl distortion. 1 = ON.
            polar_center	vec2	0.0–1.0	Normalized UV center of polar distortion. (0.5, 0.5) = screen center.
            polar_zoom	float	0.1–5.0	Zooms radial distortion. 1.0 = normal. Lower = zoomed out, higher = intense warping.
            polar_repeat	float	1.0–10.0	Number of angular repetitions. Integer values give clean symmetry, higher = more spirals.
            spin_rotation	float	-50.0 to 50.0	Adds static phase offset to swirl. Negative = reverse direction.
            spin_speed	float	0.0–10.0+	Time-based swirl speed. 1.0 is normal. Higher values animate faster.
            offset	vec2	-1.0 to 1.0	Offsets center of swirl (in screen space units, scaled internally). (0,0) = centered.
            contrast	float	0.1–5.0	Intensity of color banding & separation. 1–2 is moderate. Too low = washed out, too high = posterized.
            spin_amount	float	0.0–1.0	Controls swirl based on distance from center. 0 = flat, 1 = full swirl.
            pixel_filter	float	50.0–1000.0	Pixelation size. Higher = smaller pixels. Use screen length / desired resolution.
            colour_1	vec4	Any RGBA	Base layer color. Dominates background.
            colour_2	vec4	Any RGBA	Middle blend color. Transitions with contrast and distance.
            colour_3	vec4	Any RGBA	Accent/outer color. Used at edges in the paint-like effect.
        */
        globalShaderUniforms.set("balatro_background", "texelSize", Vector2{1.0f / globals::VIRTUAL_WIDTH, 1.0f / globals::VIRTUAL_HEIGHT}); // Dynamic resolution
        globalShaderUniforms.set("balatro_background", "polar_coordinates", 0.0f);
        globalShaderUniforms.set("balatro_background", "polar_center", Vector2{0.5f, 0.5f});
        globalShaderUniforms.set("balatro_background", "polar_zoom", 4.52f);
        globalShaderUniforms.set("balatro_background", "polar_repeat", 2.91f);
        globalShaderUniforms.set("balatro_background", "spin_rotation", 7.0205107f);
        globalShaderUniforms.set("balatro_background", "spin_speed", 6.8f);
        globalShaderUniforms.set("balatro_background", "offset", Vector2{0.0f, 0.0f});
        globalShaderUniforms.set("balatro_background", "contrast", 4.43f);
        globalShaderUniforms.set("balatro_background", "spin_amount", -0.09f);
        globalShaderUniforms.set("balatro_background", "pixel_filter", 300.0f);
        globalShaderUniforms.set("balatro_background", "colour_1", Vector4{0.020128006f, 0.0139369555f, 0.049019635f, 1.0f});
        globalShaderUniforms.set("balatro_background", "colour_2", Vector4{0.029411793f, 1.0f, 0.0f, 1.0f});
        globalShaderUniforms.set("balatro_background", "colour_3", Vector4{1.0f, 1.0f, 1.0f, 1.0f});
        shaders::registerUniformUpdate("balatro_background", [](Shader &shader) { // update iTime every frame
            globalShaderUniforms.set("balatro_background", "iTime", static_cast<float>(main_loop::getTime()));

            /*
                spin rotation:

                0.0	Neutral, baseline rotation
                1.0	Slight phase shift
                10.0	Visible but not overwhelming twist
                50.0+	Heavy spiral skewing, starts to distort hard
                Negative	Reverses swirl direction
                Fractional	Works fine – adds minor shifting
            */
            globalShaderUniforms.set("balatro_background", "spin_rotation", static_cast<float>(sin(main_loop::getTime() * 0.01f) * 13.0f));
        });

        // crt

        /*
            resolution	vec2	Typically {320, 180} to {1920, 1080}	Target screen resolution, required for scaling effects and sampling.
            iTime	float	0.0 → ∞	Time in seconds. Use main_loop::getTime(). Drives rolling lines, noise, chromatic aberration.
            scan_line_amount	float	0.0 – 1.0	Strength of horizontal scanlines. 0.0 = off, 1.0 = full effect.
            scan_line_strength	float	-12.0 – -1.0	How sharp the scanlines are. More negative = thinner/darker.
            pixel_strength	float	-4.0 – 0.0	How much pixel sampling blur is applied. 0.0 = sharp, -4.0 = blurry.
            warp_amount	float	0.0 – 5.0	Barrel distortion strength. Around 0.1 – 0.4 looks classic CRT.
            noise_amount	float	0.0 – 0.3	Random static per pixel. Good for a "dirty signal" look.
            interference_amount	float	0.0 – 1.0	Horizontal jitter/noise. Higher = more glitchy interference.
            grille_amount	float	0.0 – 1.0	Visibility of CRT RGB grille pattern. 0.1 – 0.4 is subtle, 1.0 is strong.
            grille_size	float	1.0 – 5.0	Scales the RGB grille. Smaller = tighter grille pattern.
            vignette_amount	float	0.0 – 2.0	Amount of darkening at corners. 1.0 is typical.
            vignette_intensity	float	0.0 – 1.0	Sharpness of vignette. 0.2 = soft falloff, 1.0 = harsh.
            aberation_amount	float	0.0 – 1.0	Chromatic aberration (RGB channel shift). Subtle at 0.1, heavy at 0.5+.
            roll_line_amount	float	0.0 – 1.0	Strength of vertical rolling white line. Retro TV effect.
            roll_speed	float	-8.0 – 8.0	Speed/direction of the rolling line. Positive = down, negative = up.
        */
        globalShaderUniforms.set("crt", "resolution", Vector2{static_cast<float>(globals::VIRTUAL_WIDTH), static_cast<float>(globals::VIRTUAL_HEIGHT)});
        shaders::registerUniformUpdate("crt", [](Shader &shader) { // update iTime every frame
            globalShaderUniforms.set("crt", "iTime", static_cast<float>(main_loop::getTime()));
        });
        globalShaderUniforms.set("crt", "roll_speed", 1.49f);
        globalShaderUniforms.set("crt", "resolution", Vector2{1280, 700});
        globalShaderUniforms.set("crt", "noise_amount", 0.0f);
        globalShaderUniforms.set("crt", "scan_line_amount", -0.17f);
        globalShaderUniforms.set("crt", "grille_amount", 0.37f);
        globalShaderUniforms.set("crt", "scan_line_strength", -3.78f);
        globalShaderUniforms.set("crt", "pixel_strength", 0.1f);
        globalShaderUniforms.set("crt", "vignette_amount", 1.41f);
        globalShaderUniforms.set("crt", "warp_amount", 0.06f);
        globalShaderUniforms.set("crt", "interference_amount", 0.f);
        globalShaderUniforms.set("crt", "roll_line_amount", 0.12f);
        globalShaderUniforms.set("crt", "grille_size", 0.51f);
        globalShaderUniforms.set("crt", "vignette_intensity", 0.10f);
        globalShaderUniforms.set("crt", "iTime", 113.47279f);
        globalShaderUniforms.set("crt", "aberation_amount", 0.93f);
        globalShaderUniforms.set("crt", "enable_rgb_scanlines", 1.0f);
        globalShaderUniforms.set("crt", "enable_dark_scanlines", 1.0f);
        globalShaderUniforms.set("crt", "scanline_density", 200.f);
        globalShaderUniforms.set("crt", "scanline_intensity", 0.10f);
        globalShaderUniforms.set("crt", "enable_bloom", 1.0f);
        globalShaderUniforms.set("crt", "bloom_strength", 0.19f);
        globalShaderUniforms.set("crt", "bloom_radius", 4.0f);
        globalShaderUniforms.set("crt", "glitch_strength", 0.02f);
        globalShaderUniforms.set("crt", "glitch_speed", 3.0f);
        globalShaderUniforms.set("crt", "glitch_density", 180.0f);

        
        

        // shockwave
        globalShaderUniforms.set("shockwave", "resolution", Vector2{(float)globals::VIRTUAL_WIDTH, (float)globals::VIRTUAL_HEIGHT});
        globalShaderUniforms.set("shockwave", "strength", 0.18f);
        globalShaderUniforms.set("shockwave", "center", Vector2{0.5f, 0.5f});
        globalShaderUniforms.set("shockwave", "radius", 1.93f);
        globalShaderUniforms.set("shockwave", "aberration", -2.115f);
        globalShaderUniforms.set("shockwave", "width", 0.28f);
        globalShaderUniforms.set("shockwave", "feather", 0.415f);

        // glitch
        globalShaderUniforms.set("glitch", "resolution", Vector2{(float)globals::VIRTUAL_WIDTH, (float)globals::VIRTUAL_HEIGHT});
        shaders::registerUniformUpdate("glitch", [](Shader &shader) { // update iTime every frame
            globalShaderUniforms.set("glitch", "iTime", static_cast<float>(main_loop::getTime()));
        });
        globalShaderUniforms.set("glitch", "shake_power", 0.03f);
        globalShaderUniforms.set("glitch", "shake_rate", 0.2f);
        globalShaderUniforms.set("glitch", "shake_speed", 5.0f);
        globalShaderUniforms.set("glitch", "shake_block_size", 30.5f);
        globalShaderUniforms.set("glitch", "shake_color_rate", 0.01f);

        // wind
        shaders::registerUniformUpdate("wind", [](Shader &shader) { // update iTime every frame
            globalShaderUniforms.set("wind", "iTime", static_cast<float>(main_loop::getTime()));
        });
        globalShaderUniforms.set("wind", "speed", 1.0f);
        globalShaderUniforms.set("wind", "minStrength", 0.05f);
        globalShaderUniforms.set("wind", "maxStrength", 0.1f);
        globalShaderUniforms.set("wind", "strengthScale", 100.0f);
        globalShaderUniforms.set("wind", "interval", 3.5f);
        globalShaderUniforms.set("wind", "detail", 2.0f);
        globalShaderUniforms.set("wind", "distortion", 1.0f);
        globalShaderUniforms.set("wind", "heightOffset", 0.0f);
        globalShaderUniforms.set("wind", "offset", 1.0f); // vary per object
        
        
        // vacuum collpase
        shaders::registerUniformUpdate("vacuum_collapse", [](Shader &shader) {
            globalShaderUniforms.set("vacuum_collapse", "iTime", (float)GetTime());
        });

        globalShaderUniforms.set("vacuum_collapse", "burst_progress", 0.0f);
        globalShaderUniforms.set("vacuum_collapse", "spread_strength", 1.0f);
        globalShaderUniforms.set("vacuum_collapse", "distortion_strength", 0.05f);
        globalShaderUniforms.set("vacuum_collapse", "fade_start", 0.7f);
        
        
        
        shaders::registerUniformUpdate("fireworks", [](Shader &shader) {
            globalShaderUniforms.set("fireworks", "iTime", (float)GetTime());
        });
        
        globalShaderUniforms.set("fireworks", "uGridRect", Vector4{0,0,1,1});
        globalShaderUniforms.set("fireworks", "uImageSize", Vector2{(float)screenWidth,(float)screenHeight});
        

        globalShaderUniforms.set("fireworks", "Praticle_num", (int)30);
        globalShaderUniforms.set("fireworks", "TimeStep", (int)3);

        // Floats
        globalShaderUniforms.set("fireworks", "s77",            1.13f);
        globalShaderUniforms.set("fireworks", "Range",          1.14f);
        globalShaderUniforms.set("fireworks", "s55",            1.51f);
        globalShaderUniforms.set("fireworks", "gravity",       -0.49f);
        globalShaderUniforms.set("fireworks", "ShneyMagnitude", 0.42f);
        globalShaderUniforms.set("fireworks", "s33",            4.15f);
        globalShaderUniforms.set("fireworks", "iTime",        373.62292f);
        globalShaderUniforms.set("fireworks", "s99",            9.92f);
        globalShaderUniforms.set("fireworks", "s11",            0.40f);
        globalShaderUniforms.set("fireworks", "speed",          5.57f);
        
        // starry tunnel
        globalShaderUniforms.set("starry_tunnel", "m", 12);
        globalShaderUniforms.set("starry_tunnel", "n", 40);

        globalShaderUniforms.set("starry_tunnel", "hasNeonEffect", true);
        globalShaderUniforms.set("starry_tunnel", "hasDot", false);
        globalShaderUniforms.set("starry_tunnel", "haszExpend", false);

        globalShaderUniforms.set("starry_tunnel", "theta", 20.0f);
        globalShaderUniforms.set("starry_tunnel", "addH", 5.0f);
        globalShaderUniforms.set("starry_tunnel", "scale", 0.05f);

        globalShaderUniforms.set("starry_tunnel", "light_disperse", 4.0f);
        globalShaderUniforms.set("starry_tunnel", "stertch", 30.0f);
        globalShaderUniforms.set("starry_tunnel", "speed", 30.0f);
        globalShaderUniforms.set("starry_tunnel", "modTime", 20.0f);

        globalShaderUniforms.set("starry_tunnel", "rotate_speed", 3.0f);
        globalShaderUniforms.set("starry_tunnel", "rotate_plane_speed", 1.0f);
        globalShaderUniforms.set("starry_tunnel", "theta_sine_change_speed", 0.0f);

        globalShaderUniforms.set("starry_tunnel", "iswhite", false);
        globalShaderUniforms.set("starry_tunnel", "isdarktotransparent", false);
        globalShaderUniforms.set("starry_tunnel", "bemask", false);

        
        shaders::registerUniformUpdate("starry_tunnel", [](Shader &shader){
            globalShaderUniforms.set("starry_tunnel", "iTime", (float)GetTime());
        });

        
        // singel item glow
        shaders::registerUniformUpdate("item_glow", [](Shader &shader) {
            globalShaderUniforms.set("item_glow", "iTime", (float)GetTime());
        });
        globalShaderUniforms.set("item_glow", "glow_color", Vector4{1.0f, 0.9f, 0.5f, 0.10f});
        globalShaderUniforms.set("item_glow", "intensity", 1.5f);
        globalShaderUniforms.set("item_glow", "spread", 1.0f);
        globalShaderUniforms.set("item_glow", "pulse_speed", 1.0f);

        

        // pseudo 3d skew
    shaders::registerUniformUpdate("3d_skew", [](Shader &shader)
                                       {
        globalShaderUniforms.set("3d_skew", "iTime", static_cast<float>(main_loop::getTime()));
        globalShaderUniforms.set("3d_skew", "mouse_screen_pos", GetScaledMousePosition());
        globalShaderUniforms.set("3d_skew", "resolution", Vector2{
            static_cast<float>(globals::VIRTUAL_WIDTH),
            static_cast<float>(globals::VIRTUAL_HEIGHT)
        }); });
        // --- Projection parameters (from your log) ---
        globalShaderUniforms.set("3d_skew", "fov", -0.39f); // From runtime dump
        globalShaderUniforms.set("3d_skew", "x_rot", 0.0f); // No X tilt
        globalShaderUniforms.set("3d_skew", "y_rot", 0.0f); // No Y orbit
        globalShaderUniforms.set("3d_skew", "inset", 0.0f); // No edge compression
        // --- Interaction dynamics ---
        globalShaderUniforms.set("3d_skew", "hovering", 0.3f);         // From your log
        globalShaderUniforms.set("3d_skew", "rand_trans_power", 0.4f); // From your log
        globalShaderUniforms.set("3d_skew", "rand_seed", 3.1415f);      // Per-object offset
        globalShaderUniforms.set("3d_skew", "rotation", 0.0f);          // No UV twist
        globalShaderUniforms.set("3d_skew", "cull_back", 0.0f);         // Disable backface culling
        // --- Geometry settings ---
        float drawWidth = static_cast<float>(globals::VIRTUAL_WIDTH);
        float drawHeight = static_cast<float>(globals::VIRTUAL_HEIGHT);
        globalShaderUniforms.set("3d_skew", "regionRate", Vector2{
                                                              drawWidth / drawWidth,  // = 1.0
                                                              drawHeight / drawHeight // = 1.0
                                                          });
        globalShaderUniforms.set("3d_skew", "pivot", Vector2{0.0f, 0.0f}); // Al

        // squish
        globalShaderUniforms.set("squish", "up_left", Vector2{0.0f, 0.0f});
        globalShaderUniforms.set("squish", "up_right", Vector2{1.0f, 0.0f});
        globalShaderUniforms.set("squish", "down_right", Vector2{1.0f, 1.0f});
        globalShaderUniforms.set("squish", "down_left", Vector2{0.0f, 1.0f});
        globalShaderUniforms.set("squish", "plane_size", Vector2{(float)globals::VIRTUAL_WIDTH, (float)globals::VIRTUAL_HEIGHT});
        shaders::registerUniformUpdate("squish", [](Shader &shader)
                                       {
        // occilate x and y
        globalShaderUniforms.set("squish", "squish_x", (float) sin(main_loop::getTime() * 0.5f) * 0.1f);
        globalShaderUniforms.set("squish", "squish_Y", (float) cos(main_loop::getTime() * 0.2f) * 0.1f); });

        // peaches background
        std::vector<Color> myPalette = {
            WHITE,
            BLUE,
            GREEN,
            RED,
            YELLOW,
            PURPLE};

        globalShaderUniforms.set("peaches_background", "resolution", Vector2{(float)globals::VIRTUAL_WIDTH, (float)globals::VIRTUAL_HEIGHT});
        shaders::registerUniformUpdate("peaches_background", [](Shader &shader)
                                       { globalShaderUniforms.set("peaches_background", "iTime", (float)main_loop::getTime() * 0.5f); }); 
        globalShaderUniforms.set("peaches_background", "resolution", Vector2{(float)globals::VIRTUAL_WIDTH, (float)globals::VIRTUAL_HEIGHT});

        // === Peaches Background Shader Uniforms ===
        globalShaderUniforms.set("peaches_background", "iTime", static_cast<float>(main_loop::getTime())); // Real-time updated
        globalShaderUniforms.set("peaches_background", "resolution", Vector2{1440.0f, 900.0f}); // Your screen size

        // === Blob Settings ===
        globalShaderUniforms.set("peaches_background", "blob_count", 5.02f);
        globalShaderUniforms.set("peaches_background", "blob_spacing", -0.89f);
        globalShaderUniforms.set("peaches_background", "shape_amplitude", 0.205f);

        // === Visual Distortion and Intensity ===
        globalShaderUniforms.set("peaches_background", "distortion_strength", 4.12f);
        globalShaderUniforms.set("peaches_background", "noise_strength", 0.14f);
        globalShaderUniforms.set("peaches_background", "radial_falloff", -0.03f);
        globalShaderUniforms.set("peaches_background", "wave_strength", 1.55f);
        globalShaderUniforms.set("peaches_background", "highlight_gain", 3.8f);
        globalShaderUniforms.set("peaches_background", "cl_shift", 0.1f);

        // === Edge Softness ===
        globalShaderUniforms.set("peaches_background", "edge_softness_min", 0.32f);
        globalShaderUniforms.set("peaches_background", "edge_softness_max", 0.68f);

        // === Color Configuration ===
        globalShaderUniforms.set("peaches_background", "colorTint", Vector3{0.33f, 0.57f, 0.31f});
        globalShaderUniforms.set("peaches_background", "blob_color_blend", 0.69f);
        globalShaderUniforms.set("peaches_background", "hue_shift", 0.8f);

        globalShaderUniforms.set("peaches_background", "pixel_size", 6.0f);                  // Bigger = chunkier pixels
        globalShaderUniforms.set("peaches_background", "pixel_enable", 1.0f);                // Turn on
        globalShaderUniforms.set("peaches_background", "blob_offset", Vector2{0.0f, -0.1f}); // Moves all blobs upward
        globalShaderUniforms.set("peaches_background", "movement_randomness", 16.2f);        // Tweak live

        // fade_zoom transition
        globalShaderUniforms.set("fade_zoom", "progress", 0.0f);                        // Animate from 0 to 1
        globalShaderUniforms.set("fade_zoom", "zoom_strength", 0.2f);                   // Optional zoom
        globalShaderUniforms.set("fade_zoom", "fade_color", Vector3{0.0f, 0.0f, 0.0f}); // black

        // slide_fade transition
        globalShaderUniforms.set("fade", "progress", 0.0f);                        // Animate from 0.0 to 1.0
        globalShaderUniforms.set("fade", "slide_direction", Vector2{1.0f, 0.0f});  // Slide to the right
        globalShaderUniforms.set("fade", "fade_color", Vector3{0.0f, 0.0f, 0.0f}); // Fade through black

        // foil
        // Time-related
        globalShaderUniforms.set("foil", "time", (float)main_loop::getTime()); // or animated time
        // Dissolve factor (0.0 to 1.0)
        globalShaderUniforms.set("foil", "dissolve", 0.0f); // animate this for dissolve effect
        // Foil animation vector (e.g. shimmer intensity/direction)
        globalShaderUniforms.set("foil", "foil", Vector2{1.0f, 1.0f}); // tweak for animation patterns
        // Texture region and layout
        globalShaderUniforms.set("foil", "texture_details", Vector4{0.0f, 0.0f, 128.0f, 128.0f}); // x,y offset + width,height
        globalShaderUniforms.set("foil", "image_details", Vector2{128.0f, 128.0f});               // full image dimensions
        // Color burn blend colors (used during dissolve)
        globalShaderUniforms.set("foil", "burn_colour_1", Vector4{1.0f, 0.3f, 0.0f, 1.0f}); // hot orange
        globalShaderUniforms.set("foil", "burn_colour_2", Vector4{1.0f, 1.0f, 0.2f, 1.0f}); // yellow glow
        // Shadow mode (if true, output darkened tones)
        globalShaderUniforms.set("foil", "shadow", 0.0f);

        // Time and dissolve progression
        globalShaderUniforms.set("holo", "time", 0.0f);     // Should be updated every frame
        globalShaderUniforms.set("holo", "dissolve", 0.0f); // 0.0 (off) to 1.0 (full dissolve)

        // Texture layout
        globalShaderUniforms.set("holo", "texture_details", Vector4{0.0f, 0.0f, 64.0f, 64.0f}); // offsetX, offsetY, texWidth, texHeight
        globalShaderUniforms.set("holo", "image_details", Vector2{64.0f, 64.0f});               // actual size in pixels

        // Shine and interference control
        globalShaderUniforms.set("holo", "holo", Vector2{1.2f, 0.8f}); // x = shine intensity, y = interference scroll

        // Colors
        globalShaderUniforms.set("holo", "burn_colour_1", ColorNormalize(BLUE));   // Edge glow color A
        globalShaderUniforms.set("holo", "burn_colour_2", ColorNormalize(PURPLE)); // Edge glow color B
        globalShaderUniforms.set("holo", "shadow", 0.0f);                          // Set true to enable shadow pass

        // Mouse hover distortion
        globalShaderUniforms.set("holo", "mouse_screen_pos", Vector2{0.0f, 0.0f}); // In screen pixels
        globalShaderUniforms.set("holo", "hovering", 0.0f);                        // 0.0 = off, 1.0 = on
        globalShaderUniforms.set("holo", "screen_scale", 1.0f);                    // Scale of UI in pixels

        // Time update
        shaders::registerUniformUpdate("holo", [](Shader &shader)
                                       { globalShaderUniforms.set("holo", "time", (float)main_loop::getTime()); });

        // Texture details
        globalShaderUniforms.set("polychrome", "texture_details", Vector4{0.0f, 0.0f, 64.0f, 64.0f}); // offsetX, offsetY, texWidth, texHeight
        globalShaderUniforms.set("polychrome", "image_details", Vector2{64.0f, 64.0f});               // actual size in pixels

        // Animation + effect tuning
        globalShaderUniforms.set("polychrome", "time", (float)main_loop::getTime());
        globalShaderUniforms.set("polychrome", "dissolve", 0.0f);                // 0.0 to 1.0
        globalShaderUniforms.set("polychrome", "polychrome", Vector2{0.1, 0.1}); // tweak for effect, hue_modulation, animation speed

        // Visual options
        globalShaderUniforms.set("polychrome", "shadow", 0.0f);
        globalShaderUniforms.set("polychrome", "burn_colour_1", Vector4{1.0f, 1.0f, 0, 1.0f});    // glowing edge
        globalShaderUniforms.set("polychrome", "burn_colour_2", Vector4{1.0f, 1.0f, 1.0f, 1.0f}); // highlight outer burn

        globalShaderUniforms.set("negative_shine", "texture_details", Vector4{0.0f, 0.0f, 64.0f, 64.0f}); // offsetX, offsetY, texWidth, texHeight
        globalShaderUniforms.set("negative_shine", "image_details", Vector2{64.0f, 64.0f});               // actual size in pixels

        // Shine animation control
        globalShaderUniforms.set("negative_shine", "negative_shine", Vector2{1.0f, 1.0f}); // x = phase offset, y = amplitude

        // Burn edge colors
        globalShaderUniforms.set("negative_shine", "burn_colour_1", ColorNormalize(SKYBLUE)); // Primary edge highlight
        globalShaderUniforms.set("negative_shine", "burn_colour_2", ColorNormalize(PINK));    // Secondary edge highlight
        globalShaderUniforms.set("negative_shine", "shadow", 0.0f);                           // 0.0 = normal, 1.0 = shadow mode

        // Mouse interaction (if used in vertex distortion)
        globalShaderUniforms.set("negative_shine", "mouse_screen_pos", Vector2{0.0f, 0.0f});
        globalShaderUniforms.set("negative_shine", "hovering", 0.0f);
        globalShaderUniforms.set("negative_shine", "screen_scale", 1.0f);

        // Time uniform updater
        shaders::registerUniformUpdate("negative_shine", [](Shader &shader)
                                       { globalShaderUniforms.set("negative_shine", "time", (float)main_loop::getTime()); });

        // Texture layout details
        globalShaderUniforms.set("negative", "texture_details", Vector4{0.0f, 0.0f, 64.0f, 64.0f}); // offsetX, offsetY, texWidth, texHeight
        globalShaderUniforms.set("negative", "image_details", Vector2{64.0f, 64.0f});               // actual size in pixels

        // Negative effect control
        globalShaderUniforms.set("negative", "negative", Vector2{1.0f, 1.0f}); // x = hue inversion offset, y = brightness inversion toggle (non-zero enables)

        // Dissolve and timing
        globalShaderUniforms.set("negative", "dissolve", 0.0f); // 0.0 = off, 1.0 = fully dissolved
        shaders::registerUniformUpdate("negative", [](Shader &shader)
                                       { globalShaderUniforms.set("negative", "time", (float)main_loop::getTime()); });

        // Edge burn colors
        globalShaderUniforms.set("negative", "burn_colour_1", ColorNormalize(RED));    // Primary burn color
        globalShaderUniforms.set("negative", "burn_colour_2", ColorNormalize(ORANGE)); // Secondary burn color
        globalShaderUniforms.set("negative", "shadow", 0.0f);                          // 1.0 = enable black mask shadow mode

        // UI hover distortion (optional)
        globalShaderUniforms.set("negative", "mouse_screen_pos", Vector2{0.0f, 0.0f});
        globalShaderUniforms.set("negative", "hovering", 0.0f);     // 0.0 = no hover effect, 1.0 = active
        globalShaderUniforms.set("negative", "screen_scale", 1.0f); // UI scale factor
        
        // spectrum rect
        globalShaderUniforms.set("spectrum_circle", "iResolution", Vector2{static_cast<float>(globals::VIRTUAL_WIDTH), static_cast<float>(globals::VIRTUAL_HEIGHT)});

        shaders::registerUniformUpdate("spectrum_circle", [](Shader &shader) {
            globalShaderUniforms.set("spectrum_circle", "iTime", static_cast<float>(main_loop::getTime()));
        });
        globalShaderUniforms.set("spectrum_circle", "uCenter",   Vector2{200, 150});  // relative to uRectPos
        globalShaderUniforms.set("spectrum_circle", "uRadius",   30.0f);
        
        // spectrum line
        shaders::registerUniformUpdate("spectrum_line_background", [](Shader &shader) {
            globalShaderUniforms.set("spectrum_line_background", "iTime", static_cast<float>(main_loop::getTime()));
            globalShaderUniforms.set("spectrum_line_background", "iResolution", Vector2{static_cast<float>(globals::VIRTUAL_WIDTH), static_cast<float>(globals::VIRTUAL_HEIGHT)});
        });
        
        // One-time configuration (or updated as needed)
        globalShaderUniforms.set("spectrum_line_background", "uLineSpacing", 100.0f);     // spacing between scanlines
        globalShaderUniforms.set("spectrum_line_background", "uLineWidth", 0.75f);        // thickness of each scanline
        globalShaderUniforms.set("spectrum_line_background", "uBeamHeight", 30.0f);       // vertical beam thickness
        globalShaderUniforms.set("spectrum_line_background", "uBeamIntensity", 1.0f);     // how strong the beam glows
        globalShaderUniforms.set("spectrum_line_background", "uOpacity", 1.0f);           // overlay strength (0 = invisible, 1 = full effect)
        
        globalShaderUniforms.set("spectrum_line_background", "uBeamY",          200.0f);  // vertical position in pixels
        globalShaderUniforms.set("spectrum_line_background", "uBeamWidth",      400.0f);  // horizontal length in pixels
        globalShaderUniforms.set("spectrum_line_background", "uBeamX",          400.0f);  //


        globalShaderUniforms.set("voucher_sheen", "booster", Vector2{0.0f, 0.0f});
        globalShaderUniforms.set("voucher_sheen", "dissolve", 0.0f);
        globalShaderUniforms.set("voucher_sheen", "time", 0.0f);
        globalShaderUniforms.set("voucher_sheen", "texture_details", Vector4{0.0f, 0.0f, 64.0f, 64.0f}); // .xy = offset, .zw = scale
        globalShaderUniforms.set("voucher_sheen", "image_details", Vector2{64.0f, 64.0f}); // set to your texture size
        globalShaderUniforms.set("voucher_sheen", "shadow", false);
        globalShaderUniforms.set("voucher_sheen", "burn_colour_1", ColorNormalize(BLUE));
        globalShaderUniforms.set("voucher_sheen", "burn_colour_2", ColorNormalize(PURPLE));

        // Optional live updates
        shaders::registerUniformUpdate("voucher_sheen", [](Shader &shader) {
            globalShaderUniforms.set("voucher_sheen", "time", static_cast<float>(main_loop::getTime()));
        });

<<<<<<< HEAD
        // discrete_clouds
        shaders::registerUniformUpdate("discrete_clouds", [](Shader &shader) {
            globalShaderUniforms.set("discrete_clouds", "time", static_cast<float>(main_loop::getTime()));
        });
        globalShaderUniforms.set("discrete_clouds", "bottom_color", Vector4{1.0f, 1.0f, 1.0f, 1.0f});
        globalShaderUniforms.set("discrete_clouds", "top_color", Vector4{0.0f, 0.0f, 0.0f, 1.0f});
        globalShaderUniforms.set("discrete_clouds", "layer_count", 20);
        globalShaderUniforms.set("discrete_clouds", "time_scale", 0.2f);
        globalShaderUniforms.set("discrete_clouds", "base_intensity", 0.5f);
        globalShaderUniforms.set("discrete_clouds", "size", 0.1f);

        // bounding_battle_bg
        shaders::registerUniformUpdate("bounding_battle_bg", [](Shader &shader) {
            globalShaderUniforms.set("bounding_battle_bg", "time", static_cast<float>(main_loop::getTime()));
        });
        globalShaderUniforms.set("bounding_battle_bg", "snes_transparency", false);
        globalShaderUniforms.set("bounding_battle_bg", "gba_transparency", false);
        globalShaderUniforms.set("bounding_battle_bg", "horizontal_scan_line", false);
        globalShaderUniforms.set("bounding_battle_bg", "vertical_scan_line", false);
        globalShaderUniforms.set("bounding_battle_bg", "enable_palette_cycling", false);
        globalShaderUniforms.set("bounding_battle_bg", "sprite_scroll_direction", Vector2{0.0f, 0.0f});
        globalShaderUniforms.set("bounding_battle_bg", "sprite_scroll_speed", 0.01f);
        globalShaderUniforms.set("bounding_battle_bg", "gba_transparency_scroll_direction", Vector2{0.0f, 0.0f});
        globalShaderUniforms.set("bounding_battle_bg", "gba_transparency_scroll_speed", 0.01f);
        globalShaderUniforms.set("bounding_battle_bg", "gba_transparency_value", 0.5f);
        globalShaderUniforms.set("bounding_battle_bg", "horizontal_wave_amplitude", 0.0f);
        globalShaderUniforms.set("bounding_battle_bg", "horizontal_wave_frequency", 0.0f);
        globalShaderUniforms.set("bounding_battle_bg", "horizontal_wave_speed", 1.0f);
        globalShaderUniforms.set("bounding_battle_bg", "vertical_wave_amplitude", 0.0f);
        globalShaderUniforms.set("bounding_battle_bg", "vertical_wave_frequency", 0.0f);
        globalShaderUniforms.set("bounding_battle_bg", "vertical_wave_speed", 1.0f);
        globalShaderUniforms.set("bounding_battle_bg", "horizontal_deform_amplitude", 0.0f);
        globalShaderUniforms.set("bounding_battle_bg", "horizontal_deform_frequency", 0.0f);
        globalShaderUniforms.set("bounding_battle_bg", "horizontal_deform_speed", 1.0f);
        globalShaderUniforms.set("bounding_battle_bg", "vertical_deform_amplitude", 0.0f);
        globalShaderUniforms.set("bounding_battle_bg", "vertical_deform_frequency", 0.0f);
        globalShaderUniforms.set("bounding_battle_bg", "vertical_deform_speed", 1.0f);
        globalShaderUniforms.set("bounding_battle_bg", "width", 640.0f);
        globalShaderUniforms.set("bounding_battle_bg", "height", 480.0f);
        globalShaderUniforms.set("bounding_battle_bg", "palette_cycling_speed", 0.1f);

        // wobbly
        shaders::registerUniformUpdate("wobbly", [](Shader &shader) {
            globalShaderUniforms.set("wobbly", "time", static_cast<float>(main_loop::getTime()));
        });
        globalShaderUniforms.set("wobbly", "alpha_tresh", 0.8f);
        globalShaderUniforms.set("wobbly", "shrink", 2.0f);
        globalShaderUniforms.set("wobbly", "offset_mul", 2.0f);
        globalShaderUniforms.set("wobbly", "coff_angle", 0.0f);
        globalShaderUniforms.set("wobbly", "coff_mul", 0.5f);
        globalShaderUniforms.set("wobbly", "coff_std", 0.2f);
        globalShaderUniforms.set("wobbly", "amp1", 0.125f);
        globalShaderUniforms.set("wobbly", "freq1", 4.0f);
        globalShaderUniforms.set("wobbly", "speed1", 5.0f);
        globalShaderUniforms.set("wobbly", "amp2", 0.125f);
        globalShaderUniforms.set("wobbly", "freq2", 9.0f);
        globalShaderUniforms.set("wobbly", "speed2", 1.46f);

        // bounce_wave
        shaders::registerUniformUpdate("bounce_wave", [](Shader &shader) {
            globalShaderUniforms.set("bounce_wave", "time", static_cast<float>(main_loop::getTime()));
        });
        globalShaderUniforms.set("bounce_wave", "amplitude", 0.05f);
        globalShaderUniforms.set("bounce_wave", "frequency", 10.0f);
        globalShaderUniforms.set("bounce_wave", "speed", 2.0f);
        globalShaderUniforms.set("bounce_wave", "quantization", 8.0f);

        // infinite_scrolling_texture
        shaders::registerUniformUpdate("infinite_scrolling_texture", [](Shader &shader) {
            globalShaderUniforms.set("infinite_scrolling_texture", "time", static_cast<float>(main_loop::getTime()));
        });
        globalShaderUniforms.set("infinite_scrolling_texture", "scroll_speed", 0.1f);
        globalShaderUniforms.set("infinite_scrolling_texture", "angle", 0.0f);
        globalShaderUniforms.set("infinite_scrolling_texture", "pixel_perfect", true);

        // rain_snow
        shaders::registerUniformUpdate("rain_snow", [](Shader &shader) {
            globalShaderUniforms.set("rain_snow", "time", static_cast<float>(main_loop::getTime()));
        });
        globalShaderUniforms.set("rain_snow", "rain_amount", 500.0f);
        globalShaderUniforms.set("rain_snow", "near_rain_length", 0.3f);
        globalShaderUniforms.set("rain_snow", "far_rain_length", 0.1f);
        globalShaderUniforms.set("rain_snow", "near_rain_width", 0.5f);
        globalShaderUniforms.set("rain_snow", "far_rain_width", 0.3f);
        globalShaderUniforms.set("rain_snow", "near_rain_transparency", 1.0f);
        globalShaderUniforms.set("rain_snow", "far_rain_transparency", 0.5f);
        globalShaderUniforms.set("rain_snow", "rain_color", Vector4{1.0f, 1.0f, 1.0f, 1.0f});
        globalShaderUniforms.set("rain_snow", "base_rain_speed", 0.3f);
        globalShaderUniforms.set("rain_snow", "additional_rain_speed_range", 0.3f);

        // pixel_art_gradient
        globalShaderUniforms.set("pixel_art_gradient", "grid_size", 16.0f);
        globalShaderUniforms.set("pixel_art_gradient", "smooth_size", 8.0f);

        // extensible_color_palette
        globalShaderUniforms.set("extensible_color_palette", "u_size", 8);
        globalShaderUniforms.set("extensible_color_palette", "u_use_lerp", true);
        globalShaderUniforms.set("extensible_color_palette", "u_add_source_colors", false);
        globalShaderUniforms.set("extensible_color_palette", "u_add_greyscale_colors", false);

        // dissolve_burn
        shaders::registerUniformUpdate("dissolve_burn", [](Shader &shader) {
            globalShaderUniforms.set("dissolve_burn", "time", static_cast<float>(main_loop::getTime()));
        });
        globalShaderUniforms.set("dissolve_burn", "burn_color", Vector4{1.0f, 0.7f, 0.0f, 1.0f});
        globalShaderUniforms.set("dissolve_burn", "burn_size", 0.1f);
        globalShaderUniforms.set("dissolve_burn", "dissolve_amount", 0.0f);

        // hologram_2d
        shaders::registerUniformUpdate("hologram_2d", [](Shader &shader) {
            globalShaderUniforms.set("hologram_2d", "time", static_cast<float>(main_loop::getTime()));
        });
        globalShaderUniforms.set("hologram_2d", "scan_line_amount", 1.0f);
        globalShaderUniforms.set("hologram_2d", "warp_amount", 0.1f);

        // wobbly_grid
        shaders::registerUniformUpdate("wobbly_grid", [](Shader &shader) {
            globalShaderUniforms.set("wobbly_grid", "time", static_cast<float>(main_loop::getTime()));
        });
        globalShaderUniforms.set("wobbly_grid", "amplitude", 10.0f);
        globalShaderUniforms.set("wobbly_grid", "frequency", 5.0f);
        globalShaderUniforms.set("wobbly_grid", "speed", 2.0f);

        // radial_shine_2d
        shaders::registerUniformUpdate("radial_shine_2d", [](Shader &shader) {
            globalShaderUniforms.set("radial_shine_2d", "time", static_cast<float>(main_loop::getTime()));
        });
        globalShaderUniforms.set("radial_shine_2d", "center", Vector2{0.5f, 0.5f});
        globalShaderUniforms.set("radial_shine_2d", "shine_speed", 1.0f);
        globalShaderUniforms.set("radial_shine_2d", "shine_width", 0.1f);
        globalShaderUniforms.set("radial_shine_2d", "shine_strength", 1.0f);

        // fireworks_2d
        shaders::registerUniformUpdate("fireworks_2d", [](Shader &shader) {
            globalShaderUniforms.set("fireworks_2d", "time", static_cast<float>(main_loop::getTime()));
        });
        globalShaderUniforms.set("fireworks_2d", "particle_count", 100);
        globalShaderUniforms.set("fireworks_2d", "explosion_radius", 0.3f);

        // efficient_pixel_outlines
        globalShaderUniforms.set("efficient_pixel_outlines", "outline_color", Vector4{1.0f, 1.0f, 1.0f, 1.0f});
        globalShaderUniforms.set("efficient_pixel_outlines", "outline_thickness", 1.0f);
        globalShaderUniforms.set("efficient_pixel_outlines", "use_8_directions", false);

        // pixel_perfect_dissolve
        shaders::registerUniformUpdate("pixel_perfect_dissolve", [](Shader &shader) {
            globalShaderUniforms.set("pixel_perfect_dissolve", "time", static_cast<float>(main_loop::getTime()));
        });
        globalShaderUniforms.set("pixel_perfect_dissolve", "dissolve_amount", 0.0f);
        globalShaderUniforms.set("pixel_perfect_dissolve", "pixel_size", 1.0f);

        // random_displacement
        shaders::registerUniformUpdate("random_displacement", [](Shader &shader) {
            globalShaderUniforms.set("random_displacement", "time", static_cast<float>(main_loop::getTime()));
        });
        globalShaderUniforms.set("random_displacement", "displacement_amount", 5.0f);
        globalShaderUniforms.set("random_displacement", "speed", 1.0f);

        // atlas_outline
        globalShaderUniforms.set("atlas_outline", "outline_color", Vector4{1.0f, 1.0f, 1.0f, 1.0f});
        globalShaderUniforms.set("atlas_outline", "outline_thickness", 1.0f);
        globalShaderUniforms.set("atlas_outline", "uGridRect", Vector4{0.0f, 0.0f, 1.0f, 1.0f});
        globalShaderUniforms.set("atlas_outline", "uImageSize", Vector2{64.0f, 64.0f});
=======
        // Screen shaders - drop_shadow
        globalShaderUniforms.set("drop_shadow", "background_color", Vector4{0.0f, 0.0f, 0.0f, 0.0f}); // transparent background
        globalShaderUniforms.set("drop_shadow", "shadow_color", Vector4{0.0f, 0.0f, 0.0f, 0.5f}); // semi-transparent black shadow
        globalShaderUniforms.set("drop_shadow", "offset_in_pixels", Vector2{5.0f, 5.0f}); // shadow offset
        globalShaderUniforms.set("drop_shadow", "screen_pixel_size", Vector2{1.0f / globals::VIRTUAL_WIDTH, 1.0f / globals::VIRTUAL_HEIGHT});

        // Screen shaders - chromatic_aberration
        globalShaderUniforms.set("chromatic_aberration", "r_displacement", Vector2{3.0f, 0.0f});
        globalShaderUniforms.set("chromatic_aberration", "g_displacement", Vector2{0.0f, 0.0f});
        globalShaderUniforms.set("chromatic_aberration", "b_displacement", Vector2{-3.0f, 0.0f});
        globalShaderUniforms.set("chromatic_aberration", "height", 0.7f);
        globalShaderUniforms.set("chromatic_aberration", "width", 0.5f);
        globalShaderUniforms.set("chromatic_aberration", "fade", 0.7f);
        globalShaderUniforms.set("chromatic_aberration", "screen_pixel_size", Vector2{1.0f / globals::VIRTUAL_WIDTH, 1.0f / globals::VIRTUAL_HEIGHT});

        // Screen shaders - darkened_blur
        globalShaderUniforms.set("darkened_blur", "lod", 5.0f); // blur level (mipmap LOD)
        globalShaderUniforms.set("darkened_blur", "mix_percentage", 0.3f); // how much to darken (0.0 = no darkening, 1.0 = black)

        // Screen shaders - custom_2d_light
        globalShaderUniforms.set("custom_2d_light", "light_color", Vector3{255.0f, 255.0f, 255.0f}); // white light
        globalShaderUniforms.set("custom_2d_light", "brightness", 0.5f);
        globalShaderUniforms.set("custom_2d_light", "attenuation_strength", 0.5f);
        globalShaderUniforms.set("custom_2d_light", "intensity", 1.0f);
        globalShaderUniforms.set("custom_2d_light", "max_brightness", 1.0f);

        // Screen shaders - palette_shader
        globalShaderUniforms.set("palette_shader", "palette_size", 16); // number of colors in palette

        // Screen shaders - perspective_warp
        globalShaderUniforms.set("perspective_warp", "topleft", Vector2{0.01f, 0.0f});
        globalShaderUniforms.set("perspective_warp", "topright", Vector2{0.0f, 0.0f});
        globalShaderUniforms.set("perspective_warp", "bottomleft", Vector2{0.0f, 0.0f});
        globalShaderUniforms.set("perspective_warp", "bottomright", Vector2{0.0f, 0.0f});

        // Screen shaders - radial_shine_highlight
        globalShaderUniforms.set("radial_shine_highlight", "spread", 0.5f);
        globalShaderUniforms.set("radial_shine_highlight", "cutoff", 0.1f);
        globalShaderUniforms.set("radial_shine_highlight", "size", 1.0f);
        globalShaderUniforms.set("radial_shine_highlight", "speed", 1.0f);
        globalShaderUniforms.set("radial_shine_highlight", "ray1_density", 8.0f);
        globalShaderUniforms.set("radial_shine_highlight", "ray2_density", 30.0f);
        globalShaderUniforms.set("radial_shine_highlight", "ray2_intensity", 0.3f);
        globalShaderUniforms.set("radial_shine_highlight", "core_intensity", 2.0f);
        globalShaderUniforms.set("radial_shine_highlight", "seed", 5.0f);
        globalShaderUniforms.set("radial_shine_highlight", "hdr", 0); // false
        shaders::registerUniformUpdate("radial_shine_highlight", [](Shader &shader) {
            globalShaderUniforms.set("radial_shine_highlight", "time", static_cast<float>(main_loop::getTime()));
        });
>>>>>>> e2664449
        // ========== NEW SHADERS FROM GODOT CONVERSION ==========

        // efficient_pixel_outline - Pixel-perfect outlines (4-way/8-way)
        globalShaderUniforms.set("efficient_pixel_outline", "outlineColor", Vector4{0.0f, 0.0f, 0.0f, 1.0f});
        globalShaderUniforms.set("efficient_pixel_outline", "outlineType", 2); // 0=none, 1=4-way, 2=8-way
        globalShaderUniforms.set("efficient_pixel_outline", "thickness", 1.0f);

        // atlas_outline - Atlas-aware outlines for sprite regions
        globalShaderUniforms.set("atlas_outline", "outlineWidth", 1.0f);
        globalShaderUniforms.set("atlas_outline", "outlineColor", Vector4{0.0f, 0.0f, 0.0f, 1.0f});
        globalShaderUniforms.set("atlas_outline", "uGridRect", Vector4{0.0f, 0.0f, 1.0f, 1.0f});
        globalShaderUniforms.set("atlas_outline", "uImageSize", Vector2{1.0f, 1.0f});

        // burn_2d - Burn/dissolve effect with ash colors
        shaders::registerUniformUpdate("burn_2d", [](Shader &shader) {
            globalShaderUniforms.set("burn_2d", "iTime", static_cast<float>(main_loop::getTime()));
        });
        globalShaderUniforms.set("burn_2d", "burnSize", 1.0f);
        globalShaderUniforms.set("burn_2d", "burnColor1", Vector4{1.0f, 0.7f, 0.0f, 1.0f}); // Orange
        globalShaderUniforms.set("burn_2d", "burnColor2", Vector4{0.5f, 0.0f, 0.0f, 1.0f}); // Dark red
        globalShaderUniforms.set("burn_2d", "burnColor3", Vector4{0.1f, 0.1f, 0.1f, 1.0f}); // Ash

        // dissolve_burn_edge - Simple dissolve with burn edge
        globalShaderUniforms.set("dissolve_burn_edge", "burnSize", 1.3f);
        globalShaderUniforms.set("dissolve_burn_edge", "progress", 0.0f);

        // drop_shadow - Drop shadow effect
        globalShaderUniforms.set("drop_shadow", "shadowOffset", Vector2{5.0f, 5.0f});
        globalShaderUniforms.set("drop_shadow", "shadowColor", Vector4{0.0f, 0.0f, 0.0f, 0.5f});
        globalShaderUniforms.set("drop_shadow", "shadowSoftness", 1.0f);

        // hologram - Hologram visual effect
        shaders::registerUniformUpdate("hologram", [](Shader &shader) {
            globalShaderUniforms.set("hologram", "iTime", static_cast<float>(main_loop::getTime()));
        });
        globalShaderUniforms.set("hologram", "strength", 0.5f);
        globalShaderUniforms.set("hologram", "frequency", 10.0f);

        // liquid_sphere - Liquid-filled sphere with waves
        shaders::registerUniformUpdate("liquid_sphere", [](Shader &shader) {
            globalShaderUniforms.set("liquid_sphere", "iTime", static_cast<float>(main_loop::getTime()));
        });
        globalShaderUniforms.set("liquid_sphere", "liquidLevel", 0.5f);
        globalShaderUniforms.set("liquid_sphere", "waveAmplitude", 0.1f);
        globalShaderUniforms.set("liquid_sphere", "waveFrequency", 5.0f);
        globalShaderUniforms.set("liquid_sphere", "liquidColor", Vector4{0.2f, 0.6f, 0.8f, 0.7f});

        // texture_liquid - Dual-wave water fill effect
        shaders::registerUniformUpdate("texture_liquid", [](Shader &shader) {
            globalShaderUniforms.set("texture_liquid", "iTime", static_cast<float>(main_loop::getTime()));
        });
        globalShaderUniforms.set("texture_liquid", "waterColor1", Vector4{0.2f, 0.6f, 0.8f, 0.5f});
        globalShaderUniforms.set("texture_liquid", "waterColor2", Vector4{0.1f, 0.5f, 0.7f, 0.4f});
        globalShaderUniforms.set("texture_liquid", "waterLevelPercentage", 0.0f);
        globalShaderUniforms.set("texture_liquid", "waveFrequency1", 10.0f);
        globalShaderUniforms.set("texture_liquid", "waveAmplitude1", 0.05f);
        globalShaderUniforms.set("texture_liquid", "waveFrequency2", 15.0f);
        globalShaderUniforms.set("texture_liquid", "waveAmplitude2", 0.03f);

        // pixel_perfect_dissolve - Resolution-independent dissolve
        globalShaderUniforms.set("pixel_perfect_dissolve", "sensitivity", 0.5f);

    }
}<|MERGE_RESOLUTION|>--- conflicted
+++ resolved
@@ -601,7 +601,6 @@
             globalShaderUniforms.set("voucher_sheen", "time", static_cast<float>(main_loop::getTime()));
         });
 
-<<<<<<< HEAD
         // discrete_clouds
         shaders::registerUniformUpdate("discrete_clouds", [](Shader &shader) {
             globalShaderUniforms.set("discrete_clouds", "time", static_cast<float>(main_loop::getTime()));
@@ -765,7 +764,6 @@
         globalShaderUniforms.set("atlas_outline", "outline_thickness", 1.0f);
         globalShaderUniforms.set("atlas_outline", "uGridRect", Vector4{0.0f, 0.0f, 1.0f, 1.0f});
         globalShaderUniforms.set("atlas_outline", "uImageSize", Vector2{64.0f, 64.0f});
-=======
         // Screen shaders - drop_shadow
         globalShaderUniforms.set("drop_shadow", "background_color", Vector4{0.0f, 0.0f, 0.0f, 0.0f}); // transparent background
         globalShaderUniforms.set("drop_shadow", "shadow_color", Vector4{0.0f, 0.0f, 0.0f, 0.5f}); // semi-transparent black shadow
@@ -815,7 +813,6 @@
         shaders::registerUniformUpdate("radial_shine_highlight", [](Shader &shader) {
             globalShaderUniforms.set("radial_shine_highlight", "time", static_cast<float>(main_loop::getTime()));
         });
->>>>>>> e2664449
         // ========== NEW SHADERS FROM GODOT CONVERSION ==========
 
         // efficient_pixel_outline - Pixel-perfect outlines (4-way/8-way)
