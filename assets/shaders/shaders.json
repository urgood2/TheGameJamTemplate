{
    "flash": {
        "vertex": "flash_vertex.vs",
        "fragment": "flash_fragment.fs",

        "web": {
            "vertex": "web/flash_vertex.vs",
            "fragment": "web/flash_fragment.fs"
        }
    },
    "screen_tone_transition": {
        "vertex": "screen_tone_transition_vertex.vs",
        "fragment": "screen_tone_transition_fragment.fs",

        "web": {
            "vertex": "web/screen_tone_transition_vertex.vs",
            "fragment": "web/screen_tone_transition_fragment.fs"
        }
    },
    "crt": {
        "vertex": "crt_vertex.vs",
        "fragment": "crt_fragment.fs",

        "web": {
            "vertex": "web/crt_vertex.vs",
            "fragment": "web/crt_fragment.fs"
        }
    },
    "shockwave": {
        "vertex": "shockwave_vertex.vs",
        "fragment": "shockwave_fragment.fs",

        "web": {
            "vertex": "web/shockwave_vertex.vs",
            "fragment": "web/shockwave_fragment.fs"
        }
    },
    "glitch": {
        "vertex": "glitch_vertex.vs",
        "fragment": "glitch_fragment.fs",

        "web": {
            "vertex": "web/glitch_vertex.vs",
            "fragment": "web/glitch_fragment.fs"
        }
    },
    "wind": {
        "vertex": "wind_vertex.vs",
        "fragment": "wind_fragment.fs",

        "web": {
            "vertex": "web/wind_vertex.vs",
            "fragment": "web/wind_fragment.fs"
        }
    },
    "3d_skew": {
        "vertex": "3d_skew_vertex.vs",
        "fragment": "3d_skew_fragment.fs",

        "web": {
            "vertex": "web/3d_skew_vertex.vs",
            "fragment": "web/3d_skew_fragment.fs"
        }
    },
    "squish": {
        "vertex": "squish_vertex.vs",
        "fragment": "squish_fragment.fs",

        "web": {
            "vertex": "web/squish_vertex.vs",
            "fragment": "web/squish_fragment.fs"
        }
    },
    "peaches_background": {
        "vertex": "peaches_background_vertex.vs",
        "fragment": "peaches_background_fragment.fs",

        "web": {
            "vertex": "web/peaches_background_vertex.vs",
            "fragment": "web/peaches_background_fragment.fs"
        }
    },
    "fade_zoom": {
        "vertex": "fade_zoom_vertex.vs",
        "fragment": "fade_zoom_fragment.fs",

        "web": {
            "vertex": "web/fade_zoom_vertex.vs",
            "fragment": "web/fade_zoom_fragment.fs"
        }
    },
    "fade": {
        "vertex": "fade_vertex.vs",
        "fragment": "fade_fragment.fs",

        "web": {
            "vertex": "web/fade_vertex.vs",
            "fragment": "web/fade_fragment.fs"
        }
    },
    "foil": {
        "vertex": "foil_vertex.vs",
        "fragment": "foil_fragment.fs",

        "web": {
            "vertex": "web/foil_vertex.vs",
            "fragment": "web/foil_fragment.fs"
        }
    },
    "holo": {
        "vertex": "holo_vertex.vs",
        "fragment": "holo_fragment.fs",

        "web": {
            "vertex": "web/holo_vertex.vs",
            "fragment": "web/holo_fragment.fs"
        }
    },
    "polychrome": {
        "vertex": "polychrome_vertex.vs",
        "fragment": "polychrome_fragment.fs",

        "web": {
            "vertex": "web/polychrome_vertex.vs",
            "fragment": "web/polychrome_fragment.fs"
        }
    },
    "negative_shine": {
        "vertex": "negative_shine_vertex.vs",
        "fragment": "negative_shine_fragment.fs",

        "web": {
            "vertex": "web/negative_shine_vertex.vs",
            "fragment": "web/negative_shine_fragment.fs"
        }
    },
    "negative": {
        "vertex": "negative_vertex.vs",
        "fragment": "negative_fragment.fs",

        "web": {
            "vertex": "web/negative_vertex.vs",
            "fragment": "web/negative_fragment.fs"
        }
    },
    "spectrum_circle": {
        "vertex": "spectrum_circle_vertex.vs",
        "fragment": "spectrum_circle_fragment.fs",

        "web": {
            "vertex": "web/spectrum_circle_vertex.vs",
            "fragment": "web/spectrum_circle_fragment.fs"
        }
    },
    "spectrum_line_background": {
        "vertex": "spectrum_line_background_vertex.vs",
        "fragment": "spectrum_line_background_fragment.fs",

        "web": {
            "vertex": "web/spectrum_line_background_vertex.vs",
            "fragment": "web/spectrum_line_background_fragment.fs"
        }
    },
    "voucher_sheen": {
        "vertex": "voucher_sheen_vertex.vs",
        "fragment": "voucher_sheen_fragment.fs",

        "web": {
            "vertex": "web/voucher_sheen_vertex.vs",
            "fragment": "web/voucher_sheen_fragment.fs"
        }
    },
    "gamejam": {
        "vertex": "gamejam_vertex.vs",
        "fragment": "gamejam_fragment.fs",

        "web": {
            "vertex": "web/gamejam_vertex.vs",
            "fragment": "web/gamejam_fragment.fs"
        }
    },
    "outer_space_donuts_bg": {
        "vertex": "outer_space_donuts_bg_vertex.vs",
        "fragment": "outer_space_donuts_bg_fragment.fs",

        "web": {
            "vertex": "web/outer_space_donuts_bg_vertex.vs",
            "fragment": "web/outer_space_donuts_bg_fragment.fs"
        }
    },
    "tile_grid_overlay": {
        "vertex": "tile_grid_overlay_vertex.vs",
        "fragment": "tile_grid_overlay_fragment.fs",

        "web": {
            "vertex": "web/tile_grid_overlay_vertex.vs",
            "fragment": "web/tile_grid_overlay_fragment.fs"
        }
    },
    "pixelate_image": {
        "vertex": "pixelate_image_vertex.vs",
        "fragment": "pixelate_image_fragment.fs",

        "web": {
            "vertex": "web/pixelate_image_vertex.vs",
            "fragment": "web/pixelate_image_fragment.fs"
        }
    },
    "random_displacement_anim": {
        "vertex": "random_displacement_anim_vertex.vs",
        "fragment": "random_displacement_anim_fragment.fs",

        "web": {
            "vertex": "web/random_displacement_anim_vertex.vs",
            "fragment": "web/random_displacement_anim_fragment.fs"
        }
    },
    "palette_quantize": {
        "vertex": "palette_quantize_vertex.vs",
        "fragment": "palette_quantize_fragment.fs",

        "web": {
            "vertex": "web/palette_quantize_vertex.vs",
            "fragment": "web/palette_quantize_fragment.fs"
        }
    },
    "sakura_overlay": {
        "vertex": "sakura_overlay_vertex.vs",
        "fragment": "sakura_overlay_fragment.fs",

        "web": {
            "vertex": "web/sakura_overlay_vertex.vs",
            "fragment": "web/sakura_overlay_fragment.fs"
        }
    },
    "spotlight": {
        "vertex": "spotlight_vertex.vs",
        "fragment": "spotlight_fragment.fs",

        "web": {
            "vertex": "web/spotlight_vertex.vs",
            "fragment": "web/spotlight_fragment.fs"
        }
    },
    "custom_polychrome": {
        "vertex": "custom_polychrome_vertex.vs",
        "fragment": "custom_polychrome_fragment.fs",

        "web": {
            "vertex": "web/custom_polychrome_vertex.vs",
            "fragment": "web/custom_polychrome_fragment.fs"
        }
    },
    "edge_effect": {
        "vertex": "edge_effect_vertex.vs",
        "fragment": "edge_effect_fragment.fs",

        "web": {
            "vertex": "web/edge_effect_vertex.vs",
            "fragment": "web/edge_effect_fragment.fs"
        }
    },
    "glow": {
        "vertex": "glow_vertex.vs",
        "fragment": "glow_fragment.fs",

        "web": {
            "vertex": "web/glow_vertex.vs",
            "fragment": "web/glow_fragment.fs"
        }
    },
    "fireworks": {
        "vertex": "fireworks_vertex.vs",
        "fragment": "fireworks_fragment.fs",

        "web": {
            "vertex": "web/fireworks_vertex.vs",
            "fragment": "web/fireworks_fragment.fs"
        }
    },
    "vacuum_collapse": {
        "vertex": "vacuum_collapse_vertex.vs",
        "fragment": "vacuum_collapse_fragment.fs",

        "web": {
            "vertex": "web/vacuum_collapse_vertex.vs",
            "fragment": "web/vacuum_collapse_fragment.fs"
        }
    },
    "starry_tunnel": {
        "vertex": "starry_tunnel_vertex.vs",
        "fragment": "starry_tunnel_fragment.fs",

        "web": {
            "vertex": "web/starry_tunnel_vertex.vs",
            "fragment": "web/starry_tunnel_fragment.fs"
        }
    },
    "item_glow": {
        "vertex": "item_glow_vertex.vs",
        "fragment": "item_glow_fragment.fs",

        "web": {
            "vertex": "web/item_glow_vertex.vs",
            "fragment": "web/item_glow_fragment.fs"
        }
    },
<<<<<<< HEAD
    "discrete_clouds": {
        "vertex": "discrete_clouds_vertex.vs",
        "fragment": "discrete_clouds_fragment.fs",

        "web": {
            "vertex": "web/discrete_clouds_vertex.vs",
            "fragment": "web/discrete_clouds_fragment.fs"
        }
    },
    "bounding_battle_bg": {
        "vertex": "bounding_battle_bg_vertex.vs",
        "fragment": "bounding_battle_bg_fragment.fs",

        "web": {
            "vertex": "web/bounding_battle_bg_vertex.vs",
            "fragment": "web/bounding_battle_bg_fragment.fs"
        }
    },
    "wobbly": {
        "vertex": "wobbly_vertex.vs",
        "fragment": "wobbly_fragment.fs",

        "web": {
            "vertex": "web/wobbly_vertex.vs",
            "fragment": "web/wobbly_fragment.fs"
        }
    },
    "bounce_wave": {
        "vertex": "bounce_wave_vertex.vs",
        "fragment": "bounce_wave_fragment.fs",

        "web": {
            "vertex": "web/bounce_wave_vertex.vs",
            "fragment": "web/bounce_wave_fragment.fs"
        }
    },
    "infinite_scrolling_texture": {
        "vertex": "infinite_scrolling_texture_vertex.vs",
        "fragment": "infinite_scrolling_texture_fragment.fs",

        "web": {
            "vertex": "web/infinite_scrolling_texture_vertex.vs",
            "fragment": "web/infinite_scrolling_texture_fragment.fs"
        }
    },
    "rain_snow": {
        "vertex": "rain_snow_vertex.vs",
        "fragment": "rain_snow_fragment.fs",

        "web": {
            "vertex": "web/rain_snow_vertex.vs",
            "fragment": "web/rain_snow_fragment.fs"
        }
    },
    "pixel_art_gradient": {
        "vertex": "pixel_art_gradient_vertex.vs",
        "fragment": "pixel_art_gradient_fragment.fs",

        "web": {
            "vertex": "web/pixel_art_gradient_vertex.vs",
            "fragment": "web/pixel_art_gradient_fragment.fs"
        }
    },
    "extensible_color_palette": {
        "vertex": "extensible_color_palette_vertex.vs",
        "fragment": "extensible_color_palette_fragment.fs",

        "web": {
            "vertex": "web/extensible_color_palette_vertex.vs",
            "fragment": "web/extensible_color_palette_fragment.fs"
        }
    },
    "dissolve_burn": {
        "vertex": "dissolve_burn_vertex.vs",
        "fragment": "dissolve_burn_fragment.fs",

        "web": {
            "vertex": "web/dissolve_burn_vertex.vs",
            "fragment": "web/dissolve_burn_fragment.fs"
        }
    },
    "hologram_2d": {
        "vertex": "hologram_2d_vertex.vs",
        "fragment": "hologram_2d_fragment.fs",

        "web": {
            "vertex": "web/hologram_2d_vertex.vs",
            "fragment": "web/hologram_2d_fragment.fs"
        }
    },
    "wobbly_grid": {
        "vertex": "wobbly_grid_vertex.vs",
        "fragment": "wobbly_grid_fragment.fs",

        "web": {
            "vertex": "web/wobbly_grid_vertex.vs",
            "fragment": "web/wobbly_grid_fragment.fs"
        }
    },
    "radial_shine_2d": {
        "vertex": "radial_shine_2d_vertex.vs",
        "fragment": "radial_shine_2d_fragment.fs",

        "web": {
            "vertex": "web/radial_shine_2d_vertex.vs",
            "fragment": "web/radial_shine_2d_fragment.fs"
        }
    },
    "fireworks_2d": {
        "vertex": "fireworks_2d_vertex.vs",
        "fragment": "fireworks_2d_fragment.fs",

        "web": {
            "vertex": "web/fireworks_2d_vertex.vs",
            "fragment": "web/fireworks_2d_fragment.fs"
        }
    },
    "efficient_pixel_outlines": {
        "vertex": "efficient_pixel_outlines_vertex.vs",
        "fragment": "efficient_pixel_outlines_fragment.fs",

        "web": {
            "vertex": "web/efficient_pixel_outlines_vertex.vs",
            "fragment": "web/efficient_pixel_outlines_fragment.fs"
=======
    "drop_shadow": {
        "vertex": "drop_shadow_vertex.vs",
        "fragment": "drop_shadow_fragment.fs",

        "web": {
            "vertex": "web/drop_shadow_vertex.vs",
            "fragment": "web/drop_shadow_fragment.fs"
        }
    },
    "chromatic_aberration": {
        "vertex": "chromatic_aberration_vertex.vs",
        "fragment": "chromatic_aberration_fragment.fs",

        "web": {
            "vertex": "web/chromatic_aberration_vertex.vs",
            "fragment": "web/chromatic_aberration_fragment.fs"
        }
    },
    "darkened_blur": {
        "vertex": "darkened_blur_vertex.vs",
        "fragment": "darkened_blur_fragment.fs",

        "web": {
            "vertex": "web/darkened_blur_vertex.vs",
            "fragment": "web/darkened_blur_fragment.fs"
        }
    },
    "custom_2d_light": {
        "vertex": "custom_2d_light_vertex.vs",
        "fragment": "custom_2d_light_fragment.fs",

        "web": {
            "vertex": "web/custom_2d_light_vertex.vs",
            "fragment": "web/custom_2d_light_fragment.fs"
        }
    },
    "palette_shader": {
        "vertex": "palette_shader_vertex.vs",
        "fragment": "palette_shader_fragment.fs",

        "web": {
            "vertex": "web/palette_shader_vertex.vs",
            "fragment": "web/palette_shader_fragment.fs"
        }
    },
    "perspective_warp": {
        "vertex": "perspective_warp_vertex.vs",
        "fragment": "perspective_warp_fragment.fs",

        "web": {
            "vertex": "web/perspective_warp_vertex.vs",
            "fragment": "web/perspective_warp_fragment.fs"
        }
    },
    "radial_shine_highlight": {
        "vertex": "radial_shine_highlight_vertex.vs",
        "fragment": "radial_shine_highlight_fragment.fs",

        "web": {
            "vertex": "web/radial_shine_highlight_vertex.vs",
            "fragment": "web/radial_shine_highlight_fragment.fs"
>>>>>>> e2664449
    "efficient_pixel_outline": {
        "vertex": "efficient_pixel_outline_vertex.vs",
        "fragment": "efficient_pixel_outline_fragment.fs",

        "web": {
            "vertex": "web/efficient_pixel_outline_vertex.vs",
            "fragment": "web/efficient_pixel_outline_fragment.fs"
        }
    },
    "atlas_outline": {
        "vertex": "atlas_outline_vertex.vs",
        "fragment": "atlas_outline_fragment.fs",

        "web": {
            "vertex": "web/atlas_outline_vertex.vs",
            "fragment": "web/atlas_outline_fragment.fs"
        }
    },
    "burn_2d": {
        "vertex": "burn_2d_vertex.vs",
        "fragment": "burn_2d_fragment.fs",

        "web": {
            "vertex": "web/burn_2d_vertex.vs",
            "fragment": "web/burn_2d_fragment.fs"
        }
    },
    "dissolve_burn_edge": {
        "vertex": "dissolve_burn_edge_vertex.vs",
        "fragment": "dissolve_burn_edge_fragment.fs",

        "web": {
            "vertex": "web/dissolve_burn_edge_vertex.vs",
            "fragment": "web/dissolve_burn_edge_fragment.fs"
        }
    },
    "drop_shadow": {
        "vertex": "drop_shadow_vertex.vs",
        "fragment": "drop_shadow_fragment.fs",

        "web": {
            "vertex": "web/drop_shadow_vertex.vs",
            "fragment": "web/drop_shadow_fragment.fs"
        }
    },
    "hologram": {
        "vertex": "hologram_vertex.vs",
        "fragment": "hologram_fragment.fs",

        "web": {
            "vertex": "web/hologram_vertex.vs",
            "fragment": "web/hologram_fragment.fs"
        }
    },
    "liquid_sphere": {
        "vertex": "liquid_sphere_vertex.vs",
        "fragment": "liquid_sphere_fragment.fs",

        "web": {
            "vertex": "web/liquid_sphere_vertex.vs",
            "fragment": "web/liquid_sphere_fragment.fs"
        }
    },
    "texture_liquid": {
        "vertex": "texture_liquid_vertex.vs",
        "fragment": "texture_liquid_fragment.fs",

        "web": {
            "vertex": "web/texture_liquid_vertex.vs",
            "fragment": "web/texture_liquid_fragment.fs"
        }
    },
    "pixel_perfect_dissolve": {
        "vertex": "pixel_perfect_dissolve_vertex.vs",
        "fragment": "pixel_perfect_dissolve_fragment.fs",

        "web": {
            "vertex": "web/pixel_perfect_dissolve_vertex.vs",
            "fragment": "web/pixel_perfect_dissolve_fragment.fs"
        }
    },
    "random_displacement": {
        "vertex": "random_displacement_vertex.vs",
        "fragment": "random_displacement_fragment.fs",

        "web": {
            "vertex": "web/random_displacement_vertex.vs",
            "fragment": "web/random_displacement_fragment.fs"
        }
    },
    "atlas_outline": {
        "vertex": "atlas_outline_vertex.vs",
        "fragment": "atlas_outline_fragment.fs",

        "web": {
            "vertex": "web/atlas_outline_vertex.vs",
            "fragment": "web/atlas_outline_fragment.fs"
        }
    }
}<|MERGE_RESOLUTION|>--- conflicted
+++ resolved
@@ -305,7 +305,6 @@
             "fragment": "web/item_glow_fragment.fs"
         }
     },
-<<<<<<< HEAD
     "discrete_clouds": {
         "vertex": "discrete_clouds_vertex.vs",
         "fragment": "discrete_clouds_fragment.fs",
@@ -430,7 +429,6 @@
         "web": {
             "vertex": "web/efficient_pixel_outlines_vertex.vs",
             "fragment": "web/efficient_pixel_outlines_fragment.fs"
-=======
     "drop_shadow": {
         "vertex": "drop_shadow_vertex.vs",
         "fragment": "drop_shadow_fragment.fs",
@@ -492,7 +490,6 @@
         "web": {
             "vertex": "web/radial_shine_highlight_vertex.vs",
             "fragment": "web/radial_shine_highlight_fragment.fs"
->>>>>>> e2664449
     "efficient_pixel_outline": {
         "vertex": "efficient_pixel_outline_vertex.vs",
         "fragment": "efficient_pixel_outline_fragment.fs",
