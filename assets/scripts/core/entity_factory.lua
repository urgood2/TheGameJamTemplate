
function spawnCircularBurstParticles(x, y, count, seconds)
    local initialSize   = 10             -- starting diameter of each circle
    local burstSpeed    = 200           -- pixels per second
    local growRate      = 20            -- how fast scale increases (same as your other function)
    local rotationSpeed = 460           -- same rotation speed

    for i = 1, count do
        -- random angle in [0,2π)
        local angle = math.random() * (2 * math.pi)
        local vx    = math.cos(angle) * burstSpeed
        local vy    = math.sin(angle) * burstSpeed

        particle.CreateParticle(
            Vec2(x, y),                 -- start at the center
            Vec2(initialSize, initialSize),
            {
                renderType     = particle.ParticleRenderType.RECTANGLE_FILLED,
                velocity       = Vec2(vx, vy),
                acceleration   = 0,      -- no gravity
                lifespan       = seconds,
                startColor     = util.getColor("WHITE"),
                endColor       = util.getColor("WHITE"),
                rotationSpeed  = rotationSpeed,
                onUpdateCallback = function(comp, dt)
                end,
            },
            nil -- animation config
        )
    end
end

function spawnCurrencyAutoCollect(x, y, currencyName)
    local e = animation_system.createAnimatedObjectWithTransform(
        globals.currencies[currencyName].anim,
        false,
        x, 
        y, 
        nil, -- shader pass
        true -- shadow
    )
    
    animation_system.resizeAnimationObjectsInEntityToFit(
        e,
        40, -- Width
        40  -- Height
    ) 
    
    local gameObjectState = nodeComp.state
    
    -- jigglle on spawn
    transform.InjectDynamicMotionDefault(e)
    
    log_debug("currency", currencyName, "clicked")
    -- Get the Transform component you use to track visual X/Y and size:
    local tc = registry:get(e, Transform)  -- or whatever its name is

    -- Compute the true on-screen center:
    local centerX = tc.visualX + tc.visualW * 0.5
    local centerY = tc.visualY + tc.visualH * 0.5
    -- spawn a growing circle particle
    
    local gameObjectComp = registry:get(e, GameObject)
    -- remove the click and hover enabled state
    
    transform.InjectDynamicMotion(e, 1, 50)
    
    timer.after(0.2, function()
        local transformComp = registry:get(e, Transform)
        -- send it to the top right corner of the screen
        -- local transformComp = registry:get(e, Transform)
        local targetTransform = registry:get(globals.currencies[currencyName].ui_icon_entity, Transform)
        
        transformComp.scale = 0.8
        transformComp.actualX = targetTransform.actualX
        transformComp.actualY = targetTransform.actualY
        
    end)
    
    log_debug("currency", currencyName, "remove timer added")
    -- remove some time later
    timer.after(0.8, function()
        local transformComp = registry:get(e, Transform)
        if (registry:valid(e) == true) then
            registry:destroy(e)
        end
        
        globals.currencies[currencyName].target = globals.currencies[currencyName].target + 1 -- increment the target amount
        
        -- make the target jiibble
        transform.InjectDynamicMotion(globals.currencies[currencyName].ui_icon_entity, 1, 50)

        -- tween the value of globals.whale_dust_amount from its current value to its current value + 1
        timer.tween(
            0.5, -- duration in seconds
            function() return globals.currencies[currencyName].amount end, -- getter
            function(v) globals.currencies[currencyName].amount = v end, -- setter
            globals.currencies[currencyName].target -- target value
        )
        
        local soundEffects = {
            "currency-click-1",
            "currency-click-2",
            "currency-click-3",
            "currency-click-4"
        }
        playSoundEffect("effects", random_utils.random_element_string(soundEffects)) -- play a random currency click sound effect
        
    end)
end

function spawnCurrency(x, y, currencyName)
    
    e = animation_system.createAnimatedObjectWithTransform(
        globals.currencies[currencyName].anim,
        false,
        x, 
        y, 
        nil, -- shader pass
        true -- shadow
    )
    
    animation_system.resizeAnimationObjectsInEntityToFit(
        e,
        40, -- Width
        40  -- Height
    ) 
    
    -- jigglle on spawn
    transform.InjectDynamicMotionDefault(e)
    
    nodeComp = registry:get(e, GameObject)
    
    gameObjectState = nodeComp.state
    gameObjectState.clickEnabled = true
    gameObjectState.hoverEnabled = true
    gameObjectState.collisionEnabled = true
    
    gameObjectMethods = nodeComp.methods
    
    playSoundEffect("effects", "item-drop") -- play the currency spawn sound effect
    
    table.insert(globals.currencies_not_picked_up[currencyName], e) -- add to the list of entities for this currency
    log_debug("currency", currencyName, "spawned at", x, y)
    gameObjectMethods.onClick = function(registry, e)
        
        log_debug("currency", currencyName, "clicked")
        -- Get the Transform component you use to track visual X/Y and size:
        local tc = registry:get(e, Transform)  -- or whatever its name is

        -- Compute the true on-screen center:
        local centerX = tc.visualX + tc.visualW * 0.5
        local centerY = tc.visualY + tc.visualH * 0.5
        -- spawn a growing circle particle
        
        local gameObjectComp = registry:get(e, GameObject)
        -- remove the click and hover enabled state
        gameObjectComp.state.clickEnabled = false
        gameObjectComp.state.hoverEnabled = false
        gameObjectComp.state.collisionEnabled = false
        
        spawnGrowingCircleParticle(centerX, centerY, 100, 100, 0.2)
        
        log_debug("currency", currencyName, "motion injected")
        -- jiggle
        transform.InjectDynamicMotion(e, 1, 50)
        
        local transformComp = registry:get(e, Transform)
        transformComp.scale = 3 -- make it bigger
        spawnCircularBurstParticles(centerX, centerY, 10, 1.0)
        
        playSoundEffect("effects", "button-click") -- play a random currency click sound effect
            
        
        
        timer.after(0.2, function()
            -- send it to the top right corner of the screen
            -- local transformComp = registry:get(e, Transform)
            targetTransform = registry:get(globals.currencies[currencyName].ui_icon_entity, Transform)
            
            transformComp.scale = 0.8
            transformComp.actualX = targetTransform.actualX
            transformComp.actualY = targetTransform.actualY
            
        end)
        
        log_debug("currency", currencyName, "remove timer added")
        -- remove some time later
        timer.after(0.8, function()
            if (registry:valid(e) == true) then
                registry:destroy(e)
            end
            removeValueFromTable(globals.currencies_not_picked_up[currencyName], e) -- remove from the list of entities for this currency
            log_debug("currency", currencyName, "removed from not picked up list")
            
            globals.currencies[currencyName].target = globals.currencies[currencyName].target + 1 -- increment the target amount
            
            -- make the target jiibble
            transform.InjectDynamicMotion(globals.currencies[currencyName].ui_icon_entity, 1, 50)

            -- tween the value of globals.whale_dust_amount from its current value to its current value + 1
            timer.tween(
                0.5, -- duration in seconds
                function() return globals.currencies[currencyName].amount end, -- getter
                function(v) globals.currencies[currencyName].amount = v end, -- setter
                globals.currencies[currencyName].target, -- target value
                "whale_dust_increment"
            )
            
            
            
            local soundEffects = {
                "currency-click-1",
                "currency-click-2",
                "currency-click-3",
                "currency-click-4"
            }
            playSoundEffect("effects", random_utils.random_element_string(soundEffects)) -- play a random currency click sound effect
            
            
        end)
    end
end


function spawnGrowingCircleParticle(centerX, centerY, w, h, seconds)
    -- Compute top-left so that the internal DrawCircle(x + w*0.5, y + h*0.5, ...)
    -- will end up at (centerX, centerY)
    local halfW, halfH = w * 0.5, h * 0.5
    local p = particle.CreateParticle(
        Vec2(centerX - halfW, centerY - halfH),  -- world position = top-left
        Vec2(w, h),                               -- render size
        {
            renderType = particle.ParticleRenderType.CIRCLE_LINE,
            velocity      = Vec2(0,0), 
            acceleration  = 0,
            lifespan      = seconds,
            startColor    = util.getColor("WHITE"),
            endColor      = util.getColor("WHITE"),
            rotationSpeed = 460,
            onUpdateCallback = function(particleComp, dt)
                particleComp.scale = particleComp.scale + (dt * 10) 
            end,
        },
        nil
    )
    return p
end

function spawnNewKrillAtLocation(x, y)
    local krill = spawnNewKrill() -- spawn a new krill
    local transform = registry:get(krill, Transform) -- get the transform component of the
    transform.actualX = x
    transform.actualY = y -- set its position to the given x and y
end

function spawnNewKrill()
    
    -- 1) Spawn a new kobold AI entity
    local kr = create_ai_entity("kobold")
    
    playSoundEffect("effects", "krill-spawn") -- play the krill spawn sound effect

    globals.entities.krill[#globals.entities.krill+1] = kr -- add to the global krill list

    local anim = random_utils.random_element_string({
        "krill_1_anim",
        "krill_2_anim",
        "krill_3_anim",
        "krill_4_anim"
    })

    -- 2) Set up its animation & sizing
    animation_system.setupAnimatedObjectOnEntity(
        kr,
        anim,
        false,
        nil,
        true
    )
    animation_system.resizeAnimationObjectsInEntityToFit(
        kr,
        30,
        30
    )
    
    -- make them hoverable
    local nodeComp = registry:get(kr, GameObject)
    local gameObjectState = nodeComp.state
    gameObjectState.hoverEnabled = true
    gameObjectState.collisionEnabled = true
    nodeComp.methods.onHover = function()
        -- log_debug("krill hovered!")
        showTooltip(
            localization.get("ui.space_krill_title"), 
            localization.get("ui.space_krill_body")
        )
    end
    -- nodeComp.methods.onStopHover = function()
    --     -- log_debug("krill stopped hovering!")
    --     -- reset the tooltip text
    --     hideTooltip()
    -- end
    
    -- kril shaders
    shaderPipelineComp = registry:emplace(kr, shader_pipeline.ShaderPipelineComponent)

    shaderPipelineComp:addPass("random_displacement_anim")
    shaderPipelineComp:addPass("random_displacement_anim")
<<<<<<< HEAD
    -- shaderPipelineComp:addPass("random_displacement_anim")
=======
>>>>>>> 23c2c0dc

    -- 3) Randomize its start position
    local tr = registry:get(kr, Transform)
    tr.actualX = random_utils.random_int(200, globals.screenWidth() - 200)
    tr.actualY = random_utils.random_int(200, globals.screenHeight() - 200)

    -- 4) Schedule its own movement timer, with a tag unique to this instance
    timer.every(
        random_utils.random_float(0.5, 1.5), -- randomize the delay between 0.5 and 1.5 seconds
        function()
            -- get random whale from globals.entities.whales
            local whales = globals.entities.whales
            if #whales == 0 then
                return -- no whales to follow
            end
            local i = random_utils.random_int(1, #whales)
            local bowser = whales[i] -- get a random whale
            -- make the krill move a litlte toward the whale
            local whaleTransform = registry:get(bowser, Transform)
            local krillTransform = registry:get(kr, Transform)
            local directionX = whaleTransform.actualX - krillTransform.actualX
            local directionY = whaleTransform.actualY - krillTransform.actualY
            -- normalize manually with x and y comps
            local length = math.sqrt(directionX^2 + directionX^2)
            if length > 0 then
                directionX = directionX / length
                directionY = directionY / length
            end
            -- move the krill towards the whale
            krillTransform.actualX = krillTransform.actualX + directionX * 10 -- move 10 pixels towards the whale
            krillTransform.actualY = krillTransform.actualY + directionY * 10 -- move 10 pixels towards the whale
            
            -- if krill is close enough to the whale based onthe centers of both, call its onClick method
            whaleLoc = {
                x = whaleTransform.actualX + whaleTransform.visualW * 0.5,
                y = whaleTransform.actualY + whaleTransform.visualH * 0.5
            }
            krillLoc = {
                x = krillTransform.actualX + krillTransform.visualW * 0.5,
                y = krillTransform.actualY + krillTransform.visualH * 0.5
            }
            local distance = math.sqrt(
                (whaleLoc.x - krillLoc.x)^2 + (whaleLoc.y - krillLoc.y)^2
            )
            if distance < globals.krill_tickle_distance then
                -- call the onClick method of the whale
                local gameObjectComp = registry:get(bowser, GameObject)
                if gameObjectComp and gameObjectComp.methods and gameObjectComp.methods.onClick then
                    gameObjectComp.methods.onClick(registry, kr)
                end
                -- inject dynamic motion to the krill
                transform.InjectDynamicMotion(kr, 0.4, 15) -- add dynamic
                
                playSoundEffect("effects", "krill-hit") -- play the krill tickle sound effect
            end
            
        end,
        0,               -- infinite repetitions
        true,            -- start immediately
        nil,             -- no “after” callback
        "krill_move_timer_" .. #globals.entities.krill -- unique tag per krill
    )
    
    return kr
end



--------------------------------------------------------------------
-- 1. Define the script table that will live inside ScriptComponent
--------------------------------------------------------------------
local PlayerLogic = {
    -- Custom data carried by this table
    speed        = 150, -- pixels / second
    hp           = 10,

    -- Called once, right after the component is attached.
    init         = function(self)
        print("[player] init, entity-id =", self.id)
        self.x, self.y = 0, 0 -- give the table some state
    end,

    -- Called every frame by script_system_update()
    update       = function(self, dt)
        -- Simple movement example
        self.x = self.x + self.speed * dt
        -- print("[player] update; entity-id =", self.id, "position:", self.x, self.y)
        -- You still have full registry access through self.owner
        -- (e.g., self.owner:get(self.id, Transform).x = self.x)

        -- if not self._has_spawned_task then
        --     task.run_named_task(self, "blinker1", function()
        --         task.wait(5.0)
        --     end)

        --     task.run_named_task(self, "blinker2", function()
        --         task.wait(6.0)
        --     end)

        --     task.run_named_task(self, "blinker3", function()
        --         task.wait(7.0)
        --     end)

        --     self._has_spawned_task = true
        -- end

        -- if not self._spawned then
        --     for i, delay in ipairs({10, 20, 30}) do
        --       task.run_named_task(self, "t" .. i, function()
        --         print("▶︎ Task " .. i .. " start @ " .. tostring(os.clock()))
        --         --  os clock is imprecise, but the wait works as expected.
        --         task.wait(delay)
        --         print("✔︎ Task " .. i .. "  end @ " .. tostring(os.clock()))
        --       end)
        --     end
        --     self._spawned = true
        --   end
    end,

    on_collision = function(self, other)
        -- Called when this entity collides with another entity
        -- other is the other entity's id
        -- print("[player] on_collision; entity-id =", self.id, "collided with", other)
    end,

    -- Called just before the entity is destroyed
    destroy      = function(self)
        print("[player] destroy; final position:", self.x, self.y)
    end
}

function spawnNewWhale() 
    
    bowser = create_ai_entity("kobold")      -- Create a new entity of ai type kobold
    
    globals.entities.whales[#globals.entities.whales+1] = bowser -- add to the global whales list

    registry:add_script(bowser, PlayerLogic) -- Attach the script to the entity

    animation_system.setupAnimatedObjectOnEntity(
        bowser,
        "blue_whale_anim", -- Default animation ID
        false,             -- ? generate a new still animation from sprite, don't set to true, causes bug
        nil,               -- shader_prepass, -- Optional shader pass config function
        true               -- Enable shadow
    )

    animation_system.resizeAnimationObjectsInEntityToFit(
        bowser,
        120, -- Width
        120  -- Height
    ) 
    
    local collider = collision.create_collider_for_entity(bowser, {width = 50, height = 50, alignment = AlignmentFlag.HORIZONTAL_CENTER | AlignmentFlag.VERTICAL_BOTTOM})
    
    collision.resetCollisionCategory(collider, "playerColliderTest")
    collision.setCollisionMask(collider, "enemy") -- there is no enemy
    
    -- give it a ScriptComponent with an onCollision method
    local ColliderLogic = {
        -- Custom data carried by this table
        speed        = 150, -- pixels / second
        hp           = 10,
        selfEntityHandle = bowser, -- reference to the  entity

        -- Called once, right after the component is attached.
        init         = function(self)
        end,

        -- Called every frame by script_system_update()
        update       = function(self, dt)
        end,

        on_collision = function(self, other)
            log_debug("whale", bowser, "collided with", other)
        end,

        -- Called just before the entity is destroyed
        destroy      = function(self)
        end
    }
    registry:add_script(collider, ColliderLogic) -- Attach the script to the entity

    transformComp = registry:get(bowser, Transform)
    nodeComp = registry:get(bowser, GameObject)
    
    gameObjectState = nodeComp.state
    gameObjectState.clickEnabled = true
    gameObjectState.hoverEnabled = true
    -- gameObjectState.dragEnabled = true
    gameObjectState.collisionEnabled = true
    
    local methods = nodeComp.methods
    
    -- log_debug(methods)
    
    methods.onHover = function()
        -- log_debug("whale hovered!")
        showTooltip(
            localization.get("ui.whale_title"), 
            localization.get("ui.whale_body")
        )
        
    end
    -- methods.onStopHover = function()
    --     -- log_debug("whale stopped hovering!")
    --     -- reset the tooltip text
        
    --     -- hide the tooltip UI box
        
    --     hideTooltip()
    -- end
    methods.onClick = function(registry, e) 
        log_debug("whale clicked!")
        
        transform.InjectDynamicMotion(e, 0.4, 15) -- add dynamic motion to the whale
        
        playSoundEffect("effects", "whale-click") -- play the whale hit sound effect
        
        local transformComp = registry:get(e, Transform)
        
        spawnCurrency(transformComp.actualX + random_utils.random_int(50, 100),
                        transformComp.actualY + random_utils.random_int(50, 100),
                        "whale_dust")
    end

    shaderPipelineComp = registry:emplace(bowser, shader_pipeline.ShaderPipelineComponent)
    
    shaderPipelineComp:addPass("flash")
    shaderPipelineComp:addPass("random_displacement_anim")
    -- shaderPipelineComp:addPass("negative_shine")

    transformComp.actualX = 800
    transformComp.actualY = 800
    -- transformComp.actualW = 100
    -- transformComp.actualH = 100
    
    -- ===================================================================
-- 1. Configuration Parameters (Tweak these to change the effect!)
-- ===================================================================

    -- Define the center of the orbit (e.g., the center of the screen)
    -- NOTE: Replace 800 and 600 with your actual screen dimensions!
    local centerX = globals.screenWidth() / 2
    local centerY = globals.screenHeight() / 2

    -- Orbit properties
    local orbitRadius = 200.0  -- How far from the center to orbit, in pixels.
    local baseSpeed = 0.1      -- The average speed of the orbit (in radians per second).

    -- Speed fluctuation properties
    local speedFluctuationAmount = 0.8 -- How much the speed varies. 0 is constant, 1 is drastic.
    local speedFluctuationFrequency = 0.5 -- How quickly the speed oscillates. Higher is faster.

    -- ===================================================================
    -- 2. State Variables (Do not change these)
    -- ===================================================================
    -- We define these outside the timer's function so they "remember" their
    -- values between each call.
    local orbitAngle = 0.0     -- The current angle on the circle, in radians.
    local elapsedTime = 0.0    -- A simple clock to drive the speed fluctuation.
    local currentSpeed = baseSpeed
    
    local loopDelta = 0.01 -- How often to update the position, in seconds.
    -- use a timer to update the position of Bowser every second
    timer.every(loopDelta, function()
        
        local transformComp = registry:get(bowser, Transform)
       
        -- Step A: Update the total elapsed time for this effect
        elapsedTime = elapsedTime + loopDelta

        -- Step B: Calculate the speed fluctuation using a sine wave
        -- This creates a smooth "breathing" or "pulsing" effect for the speed.
        local speedModifier = math.sin(elapsedTime * speedFluctuationFrequency)
        currentSpeed = baseSpeed + (speedFluctuationAmount * speedModifier)
        
        -- Step C: Update the orbit angle based on the current speed
        -- We multiply by dt to ensure the speed is consistent regardless of the timer interval.
        orbitAngle = orbitAngle + (currentSpeed * loopDelta)
        
        -- Step D: Calculate the new X and Y position on the circle using trigonometry
        local newX = centerX + orbitRadius * math.cos(orbitAngle)
        local newY = centerY + orbitRadius * math.sin(orbitAngle)
        
        -- Step E: Apply the new position directly to the transform component
        transformComp.actualX = newX
        transformComp.actualY = newY        
        end, 0, true, nil, "bowser_timer")
    
    -- every now and then, make the whale sing.
    
    timer.every(
    --TODO: the dealy should be configurable 
        random_utils.random_float(20, 30),
        function()
            
            -- timer after to rotate the whale
            timer.after(
                0.5, -- delay in seconds
                function()
                    local transform = registry:get(bowser, Transform)
                    transform.rotation = transform.rotation - 30
                    
                    timer.tween(
                        0.5, -- duration in seconds
                        function() return getTrackVolume("whale-song") end, -- getter
                        function(v) setTrackVolume("whale-song", v) end, -- setter
                        1 -- target value
                    )
                
                end,
                "whale_rotate_after"
            )
            
            timer.after(
                0.8, -- delay in seconds
                function()
                    
                    
                    -- spawn particles 
                    timer.after(
                        0.1, -- delay in seconds
                        function()
                            local transform = registry:get(bowser, Transform)
                            -- spawn particles 
                            spawnCircularBurstParticles(
                                transform.actualX +transform.actualW / 2 ,
                                transform.actualY + transform.actualH / 2 ,
                                40, -- number of particles
                                1 
                            )
                        end,
                        nil
                    )
                    
                    timer.after(
                        0.2, -- delay in seconds
                        function()
                            local transform = registry:get(bowser, Transform)
                            -- spawn particles 
                            spawnCircularBurstParticles(
                                transform.actualX + transform.actualW / 2 ,
                                transform.actualY + transform.actualH / 2 ,
                                40, -- number of particles
                                0.3 
                            )
                        end,
                        nil
                    )
                    
                    timer.after(
                        0.3, -- delay in seconds
                        function()
                            local transform = registry:get(bowser, Transform)
                            -- spawn particles 
                            spawnCircularBurstParticles(
                                transform.actualX + transform.actualW / 2 ,
                                transform.actualY + transform.actualH / 2 ,
                                40, -- number of particles
                                1.5 
                            )
                        end,
                        nil
                    )
                    
                    timer.after(
                        0.9, -- delay in seconds
                        function()
                            local transform = registry:get(bowser, Transform)
                            -- spawn particles 
                            spawnGrowingCircleParticle(
                                transform.actualX,
                                transform.actualY,
                                100, -- width
                                100, -- height
                                1 -- seconds to grow
                            )
                        end,
                        nil
                    )
                    
                    timer.after(
                        1.5, -- delay in seconds
                        function()
                            local transform = registry:get(bowser, Transform)
                            -- spawn particles 
                            spawnCircularBurstParticles(
                                transform.actualX + transform.actualW / 2 ,
                                transform.actualY + transform.actualH / 2 ,
                                40, -- number of particles
                                1.5 
                            )
                        end,
                        nil
                    )
                    
                    timer.after(
                        2.1, -- delay in seconds
                        function()
                            local transform = registry:get(bowser, Transform)
                            -- spawn particles 
                            spawnCircularBurstParticles(
                                transform.actualX + transform.actualW / 2 ,
                                transform.actualY + transform.actualH / 2 ,
                                40, -- number of particles
                                1.5 
                            )
                        end,
                        nil
                    )
                    
                    timer.after(
                        2.9, -- delay in seconds
                        function()
                            local transform = registry:get(bowser, Transform)
                            -- spawn particles 
                            spawnCircularBurstParticles(
                                transform.actualX + transform.actualW / 2 ,
                                transform.actualY + transform.actualH / 2 ,
                                40, -- number of particles
                                1.5 
                            )
                        end,
                        nil
                    )
                    timer.after(
                        3.5, -- delay in seconds
                        function()
                            local transform = registry:get(bowser, Transform)
                            -- spawn particles 
                            spawnGrowingCircleParticle(
                                transform.actualX,
                                transform.actualY,
                                100, -- width
                                100, -- height
                                1 -- seconds to grow
                            )
                        end,
                        nil
                    )
                    timer.after(
                        3.9, -- delay in seconds
                        function()
                            local transform = registry:get(bowser, Transform)
                            -- spawn particles 
                            spawnCircularBurstParticles(
                                transform.actualX + transform.actualW / 2 ,
                                transform.actualY + transform.actualH / 2 ,
                                40, -- number of particles
                                1.5 
                            )
                        end,
                        nil
                    )
                    timer.after(
                        4.0, -- delay in seconds
                        function()
                            local transform = registry:get(bowser, Transform)
                            -- spawn particles 
                            spawnCircularBurstParticles(
                                transform.actualX + transform.actualW / 2 ,
                                transform.actualY + transform.actualH / 2 ,
                                40, -- number of particles
                                1.5 
                            )
                        end,
                        nil
                    )
                    timer.after(
                        4.3, -- delay in seconds
                        function()
                            local transform = registry:get(bowser, Transform)
                            -- spawn particles 
                            spawnCircularBurstParticles(
                                transform.actualX + transform.actualW / 2 ,
                                transform.actualY + transform.actualH / 2 ,
                                40, -- number of particles
                                1.5 
                            )
                        end,
                        nil
                    )
                    timer.after(
                        4.4, -- delay in seconds
                        function()
                            local transform = registry:get(bowser, Transform)
                            -- spawn particles 
                            spawnCircularBurstParticles(
                                transform.actualX + transform.actualW / 2 ,
                                transform.actualY + transform.actualH / 2 ,
                                40, -- number of particles
                                1.5 
                            )
                        end,
                        nil
                    )
                end,
                "whale_particles"
            )
            
            timer.after(
                5.0, -- delay in seconds
                function()
                    local transformComp = registry:get(bowser, Transform)
                    transformComp.rotation = 0 -- reset rotation
                    
                    timer.tween(
                        2.0, -- duration in seconds
                        function() return getTrackVolume("whale-song") end, -- getter
                        function(v) setTrackVolume("whale-song", v) end, -- setter
                        0 -- target value
                    )
                    
                    -- are there any song collectors?
                    if globals.buildings.whale_song_gatherer then
                        -- for each whale song gatherer
                        for _, whaleSongGatherer in ipairs(globals.buildings.whale_song_gatherer) do
                            -- call the whale song gatherer's onClick method
                            
                            -- jiggle and add a currency
                            transform.InjectDynamicMotion(whaleSongGatherer, 0.9, 1)
                            
                            local whalesonggathererTransform = registry:get(whaleSongGatherer, Transform)
                            
                            spawnCurrencyAutoCollect(whalesonggathererTransform.actualX, whalesonggathererTransform.actualY,
                             "song_essence")
                            
                        end
                        
                    end
                end,
                "whale_rotate_after_particles"
            )
            
            -- tween volume of whale sound
            -- TODO:
        end,
        0,               -- infinite repetitions
        true,            -- start immediately
        nil,             -- no “after” callback
        "whale_move_timer" -- unique tag per krill
    )
    
    
end<|MERGE_RESOLUTION|>--- conflicted
+++ resolved
@@ -307,10 +307,6 @@
 
     shaderPipelineComp:addPass("random_displacement_anim")
     shaderPipelineComp:addPass("random_displacement_anim")
-<<<<<<< HEAD
-    -- shaderPipelineComp:addPass("random_displacement_anim")
-=======
->>>>>>> 23c2c0dc
 
     -- 3) Randomize its start position
     local tr = registry:get(kr, Transform)
